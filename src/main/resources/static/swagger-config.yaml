--- conflicted
+++ resolved
@@ -25,13 +25,10 @@
     description: Endpoints for user authentication
   - name: password-reset
     description: Endpoints for password reset functionality
-<<<<<<< HEAD
+  - name: user info
+    description: Endpoints for user personal info functionality
   - name: contact
     description: Endpoints for user contact management
-=======
-  - name: user info
-    description: Endpoints for user personal info functionality
->>>>>>> 79c46262
 paths:
   /auth/signup:
     post:
@@ -248,30 +245,112 @@
             application/json:
               schema:
                 $ref: '#/components/schemas/ErrorResponse'
-<<<<<<< HEAD
+  /users/{id}:
+    get:
+      tags:
+        - user info
+      summary: Get user info by user ID
+      description: Retrieve a specific user personal info based on the user ID
+      operationId: findById
+      parameters:
+        - in: path
+          name: id
+          description: The user ID of the user personal info to retrieve
+          required: true
+          schema:
+            type: integer
+            format: int64
+      responses:
+        '200':
+          description: Successful operation
+          content:
+            application/json:
+              schema:
+                $ref: '#/components/schemas/UserInfoDto'
+        '400':
+          description: Bad request, e.g., missing or invalid parameters
+          content:
+            application/json:
+              schema:
+                $ref: '#/components/schemas/ErrorResponse'
+        '500':
+          description: Internal server error
+          content:
+            application/json:
+              schema:
+                $ref: '#/components/schemas/ErrorResponse'
+    delete:
+      tags:
+        - user info
+      summary: Delete user info by user ID
+      description: Delete a specific user personal info based on the user ID
+      operationId: delete
+      parameters:
+        - in: path
+          name: id
+          description: The user ID of the user personal info to delete
+          required: true
+          schema:
+            type: integer
+            format: int64
+      responses:
+        '200':
+          description: Successful operation
+        '400':
+          description: Bad request, e.g., missing or invalid parameters
+          content:
+            application/json:
+              schema:
+                $ref: '#/components/schemas/ErrorResponse'
+        '500':
+          description: Internal server error
+          content:
+            application/json:
+              schema:
+                $ref: '#/components/schemas/ErrorResponse'
+  /users:
+    put:
+      tags:
+        - user info
+      summary: Update user info by user ID
+      description: Update an existing user personal info based on the user ID
+      operationId: update
+      requestBody:
+        required: true
+        content:
+          application/json:
+            schema:
+              $ref: '#/components/schemas/UserInfoDto'
+      responses:
+        '200':
+          description: Successful operation
+          content:
+            application/json:
+              schema:
+                $ref: '#/components/schemas/UserInfoDto'
+        '400':
+          description: Bad request, e.g., missing or invalid parameters
+          content:
+            application/json:
+              schema:
+                $ref: '#/components/schemas/ErrorResponse'
+        '500':
+          description: Internal server error
+          content:
+            application/json:
+              schema:
+                $ref: '#/components/schemas/ErrorResponse'
   /contacts/{id}:
     get:
       tags:
         - contact
       summary: Get contact by its ID
       description: Retrieve a specific contact based on the provided contact ID
-=======
-  /users/{id}:
-    get:
-      tags:
-        - user info
-      summary: Get user info by user ID
-      description: Retrieve a specific user personal info based on the user ID
->>>>>>> 79c46262
       operationId: findById
       parameters:
         - in: path
           name: id
-<<<<<<< HEAD
           description: The ID of the contact to retrieve
-=======
-          description: The user ID of the user personal info to retrieve
->>>>>>> 79c46262
           required: true
           schema:
             type: integer
@@ -282,7 +361,6 @@
           content:
             application/json:
               schema:
-<<<<<<< HEAD
                 $ref: '#/components/schemas/ContactDto'
         '400':
           description: Bad request, e.g., missing or invalid parameters
@@ -323,9 +401,6 @@
             application/json:
               schema:
                 $ref: '#/components/schemas/ContactDto'
-=======
-                $ref: '#/components/schemas/UserInfoDto'
->>>>>>> 79c46262
         '400':
           description: Bad request, e.g., missing or invalid parameters
           content:
@@ -340,24 +415,14 @@
                 $ref: '#/components/schemas/ErrorResponse'
     delete:
       tags:
-<<<<<<< HEAD
         - contact
       summary: Delete contact by its ID
       description: Deletes a contact from the system based on the provided contact ID
-=======
-        - user info
-      summary: Delete user info by user ID
-      description: Delete a specific user personal info based on the user ID
->>>>>>> 79c46262
       operationId: delete
       parameters:
         - in: path
           name: id
-<<<<<<< HEAD
           description: Unique identifier of the contact to be deleted
-=======
-          description: The user ID of the user personal info to delete
->>>>>>> 79c46262
           required: true
           schema:
             type: integer
@@ -377,7 +442,6 @@
             application/json:
               schema:
                 $ref: '#/components/schemas/ErrorResponse'
-<<<<<<< HEAD
   /educations/{userId}:
     post:
       tags:
@@ -392,36 +456,19 @@
           required: true
           schema:
             type: integer
-=======
-  /users:
-    put:
-      tags:
-        - user info
-      summary: Update user info by user ID
-      description: Update an existing user personal info based on the user ID
-      operationId: update
->>>>>>> 79c46262
       requestBody:
         required: true
         content:
           application/json:
             schema:
-<<<<<<< HEAD
               $ref: '#/components/schemas/ContactDto'
-=======
-              $ref: '#/components/schemas/UserInfoDto'
->>>>>>> 79c46262
       responses:
         '200':
           description: Successful operation
           content:
             application/json:
               schema:
-<<<<<<< HEAD
                 $ref: '#/components/schemas/ContactDto'
-=======
-                $ref: '#/components/schemas/UserInfoDto'
->>>>>>> 79c46262
         '400':
           description: Bad request, e.g., missing or invalid parameters
           content:
@@ -499,7 +546,39 @@
       required:
         - email
         - password
-<<<<<<< HEAD
+    UserInfoDto:
+      type: object
+      description: Required information for registering a new user
+      properties:
+        firstName:
+          type: string
+          description: The first name inputted by the user
+        lastName:
+          type: string
+          description: The last name inputted by the user
+        position:
+          type: string
+          description: The position inputted by the user
+        country:
+          type: string
+          description: The country chosen by the user for their account
+        region:
+          type: string
+          description: The region chosen by the user for their account
+        city:
+          type: string
+          description: The city chosen by the user for their account
+        subscribed:
+          type: boolean
+          description: Flag indicating whether the user is subscribed to the newsletter
+        description:
+          type: string
+          description: The description by the user for their account
+        userId:
+          type: integer
+          description: The user ID that the user received upon registration
+      required:
+        - userId
     ContactDto:
       type: object
       properties:
@@ -518,39 +597,4 @@
           description: The value of the contact
       required:
         - type
-        - value
-=======
-    UserInfoDto:
-      type: object
-      description: Required information for registering a new user
-      properties:
-        firstName:
-          type: string
-          description: The first name inputted by the user
-        lastName:
-          type: string
-          description: The last name inputted by the user
-        position:
-          type: string
-          description: The position inputted by the user
-        country:
-          type: string
-          description: The country chosen by the user for their account
-        region:
-          type: string
-          description: The region chosen by the user for their account
-        city:
-          type: string
-          description: The city chosen by the user for their account
-        subscribed:
-          type: boolean
-          description: Flag indicating whether the user is subscribed to the newsletter
-        description:
-          type: string
-          description: The description by the user for their account
-        userId:
-          type: integer
-          description: The user ID that the user received upon registration
-      required:
-        - userId
->>>>>>> 79c46262
+        - value