--- conflicted
+++ resolved
@@ -19,15 +19,12 @@
 tags:
   - name: registration
     description: endpoint for user registration
-<<<<<<< HEAD
   - name: Notification
     description: Operations related to sending notifications
-=======
   - name: authentication
     description: Endpoints for user authentication
   - name: password-reset
     description: Endpoints for password reset functionality
->>>>>>> 0cd53acf
 paths:
   /auth/signup:
     post:
@@ -60,7 +57,6 @@
             application/json:
               schema:
                 $ref: '#/components/schemas/ErrorResponse'
-<<<<<<< HEAD
   /notify/{login}:
     post:
       tags:
@@ -89,7 +85,6 @@
           description: User not found
         '500':
           description: Internal server error
-=======
   /auth/signup/{id}/{code}:
     get:
       tags:
@@ -247,7 +242,6 @@
             application/json:
               schema:
                 $ref: '#/components/schemas/ErrorResponse'
->>>>>>> 0cd53acf
 components:
   schemas:
     UserDto:
@@ -345,14 +339,12 @@
         message:
           type: string
           description: The error message
-<<<<<<< HEAD
     Notification:
       type: object
       properties:
         text:
           type: string
           description: The text of the notification
-=======
     LoginDto:
       type: object
       properties:
@@ -366,5 +358,4 @@
           description: Password of the user
       required:
         - email
-        - password
->>>>>>> 0cd53acf
+        - password