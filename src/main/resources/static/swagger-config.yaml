openapi: 3.0.3
info:
  title: DevRate Platform API
  description: API endpoints for managing user registration, interview processes, and candidate evaluations on the Devrate platform.
  termsOfService: DevRate
  contact:
    name: DevRate
    url: https://devrate.com
    email: devrate@gmail.com
  license:
    name: DevRate
    url: https://devrate.com
  version: 0.0.1-SNAPSHOT
servers:
  - url: http://localhost:8080
    description: Local environment
  - url: https://devrate.com
    description: Production environment
tags:
  - name: registration
    description: endpoint for user registration
  - name: Notification
    description: Operations related to sending notifications
  - name: authentication
    description: Endpoints for user authentication
  - name: password-reset
    description: Endpoints for password reset functionality
  - name: user info
    description: Endpoints for user personal info functionality
  - name: contact
    description: Endpoints for user contact management
<<<<<<< HEAD
  - name: "language proficiency"
    description: Endpoints for user language proficiency management
=======
  - name: employment records
    description: Endpoints for user Employment Records management
>>>>>>> a88cd80f
paths:
  /auth/signup:
    post:
      tags:
        - registration
      description: Register a new user
      operationId: registerUser
      requestBody:
        required: true
        content:
          application/json:
            schema:
              $ref: '#/components/schemas/UserRegistrationDto'
      responses:
        '200':
          description: User registered successfully
        '400':
          description: Bad request
          content:
            application/json:
              schema:
                $ref: '#/components/schemas/ErrorResponse'
        '409':
          description: User already exists
        '500':
          description: Internal server error
          content:
            application/json:
              schema:
                $ref: '#/components/schemas/ErrorResponse'
  /auth/signup/{code}:
    put:
      tags:
        - registration
      description: Confirming the user's email by matching the code
      operationId: confirmEmail
      parameters:
        - in: path
          name: code
          required: true
          schema:
            type: string
          description: The confirmation code to be checked against the stored code.
      responses:
        '201':
          description: Email confirmation code successfully confirmed
          content:
            application/json:
              schema:
                type: integer
                description: The registered user ID.
        '400':
          description: Bad request
          content:
            application/json:
              schema:
                $ref: '#/components/schemas/ErrorResponse'
        '404':
          description: Code not found
          content:
            application/json:
              schema:
                $ref: '#/components/schemas/ErrorResponse'
        '410':
          description: The confirmation code has expired
          content:
            application/json:
              schema:
                $ref: '#/components/schemas/ErrorResponse'
        '500':
          description: Internal server error.
          content:
            application/json:
              schema:
                $ref: '#/components/schemas/ErrorResponse'
  /auth/password-reset:
    post:
      tags:
        - password-reset
      summary: Request Password Reset Link
      description: Requests a password reset link to be sent to the given email.
      operationId: requestPasswordReset
      parameters:
        - in: query
          name: email
          required: true
          schema:
            type: string
            format: email
          description: The email address of the user requesting a password reset.
      responses:
        '200':
          description: Password reset link sent successfully.
          content:
            application/json:
              schema:
                type: boolean
        '400':
          description: Bad request, e.g., invalid email format.
          content:
            application/json:
              schema:
                $ref: '#/components/schemas/ErrorResponse'
        '500':
          description: Internal server error.
          content:
            application/json:
              schema:
                $ref: '#/components/schemas/ErrorResponse'
  /auth/password-reset/{code}:
    post:
      tags:
        - password-reset
      summary: Reset Password
      description: Resets the user's password using a unique code received in the password reset link.
      operationId: resetPassword
      parameters:
        - in: path
          name: code
          required: true
          schema:
            type: string
          description: The unique code received in the password reset link.
      requestBody:
        required: true
        content:
          application/json:
            schema:
              type: string
              description: The new password to be set for the user account.
      responses:
        '200':
          description: Password reset successfully.
          content:
            application/json:
              schema:
                type: boolean
        '400':
          description: Bad request, e.g., invalid code or password format.
          content:
            application/json:
              schema:
                $ref: '#/components/schemas/ErrorResponse'
        '500':
          description: Internal server error.
          content:
            application/json:
              schema:
                $ref: '#/components/schemas/ErrorResponse'
  /auth/signin:
    post:
      tags:
        - authentication
      summary: Authenticate user
      description: Authenticates a user based on the provided login credentials.
      operationId: authenticateUser
      requestBody:
        required: true
        content:
          application/json:
            schema:
              $ref: '#/components/schemas/LoginDto'
      responses:
        '200':
          description: Successful authentication
          content:
            application/json:
              schema:
                $ref: '#/components/schemas/UserDto'
        '400':
          description: Bad request, e.g., missing or invalid parameters
          content:
            application/json:
              schema:
                $ref: '#/components/schemas/ErrorResponse'
        '401':
          description: Unauthorized, e.g., invalid email or password
          content:
            application/json:
              schema:
                $ref: '#/components/schemas/ErrorResponse'
        '500':
          description: Internal server error.
          content:
            application/json:
              schema:
                $ref: '#/components/schemas/ErrorResponse'
  /notifications:
    patch:
      tags:
        - Notification
      summary: Mark Notification as Read
      description: Marks a notification as read for a given user.
      operationId: markAsRead
      parameters:
        - in: query
          name: userId
          required: true
          schema:
            type: integer
            description: The ID of the user associated with the notification.
        - in: query
          name: notificationId
          required: true
          schema:
            type: integer
            description: The ID of the notification to be marked as read.
      responses:
        '200':
          description: Notification marked as read successfully.
    delete:
      tags:
        - Notification
      summary: Delete Notification
      description: Deletes a notification for a given user.
      operationId: delete
      parameters:
        - in: query
          name: userId
          required: true
          schema:
            type: integer
            description: The ID of the user associated with the notification.
        - in: query
          name: notificationId
          required: true
          schema:
            type: integer
            description: The ID of the notification to be deleted.
      responses:
        '200':
          description: Notification deleted successfully.
  /ws/notifications:
    get:
      tags:
        - Notification
      summary: Connect to WebSocket notifications
      description: Establish a WebSocket connection to receive real-time notifications.
      responses:
        '200':
          description: OK
          content:
            application/json:
              schema:
                $ref: '#/components/schemas/NotificationDto'
        '401':
          description: Unauthorized, e.g., invalid email or password
          content:
            application/json:
              schema:
                $ref: '#/components/schemas/ErrorResponse'
  /users/{id}:
    get:
      tags:
        - user info
      summary: Get user by user ID
      description: Retrieve a specific user personal info based on the user ID
      operationId: findById
      parameters:
        - in: path
          name: id
          description: The user ID of the user personal info to retrieve
          required: true
          schema:
            type: integer
            format: int64
      responses:
        '200':
          description: Successful operation
          content:
            application/json:
              schema:
                $ref: '#/components/schemas/UserDto'
        '400':
          description: Bad request, e.g., missing or invalid parameters
          content:
            application/json:
              schema:
                $ref: '#/components/schemas/ErrorResponse'
        '500':
          description: Internal server error
          content:
            application/json:
              schema:
                $ref: '#/components/schemas/ErrorResponse'
    delete:
      tags:
        - user info
      summary: Delete user by user ID
      description: Delete a specific user personal info based on the user ID
      operationId: delete
      parameters:
        - in: path
          name: id
          description: The user ID of the user personal info to delete
          required: true
          schema:
            type: integer
            format: int64
      responses:
        '200':
          description: Successful operation
        '400':
          description: Bad request, e.g., missing or invalid parameters
          content:
            application/json:
              schema:
                $ref: '#/components/schemas/ErrorResponse'
        '500':
          description: Internal server error
          content:
            application/json:
              schema:
                $ref: '#/components/schemas/ErrorResponse'
  /users:
    put:
      tags:
        - user info
      summary: Update user by user ID
      description: Update an existing user personal info based on the user ID
      operationId: update
      requestBody:
        required: true
        content:
          application/json:
            schema:
              $ref: '#/components/schemas/UserDto'
      responses:
        '200':
          description: Successful operation
          content:
            application/json:
              schema:
                $ref: '#/components/schemas/UserDto'
        '400':
          description: Bad request, e.g., missing or invalid parameters
          content:
            application/json:
              schema:
                $ref: '#/components/schemas/ErrorResponse'
        '500':
          description: Internal server error
          content:
            application/json:
              schema:
                $ref: '#/components/schemas/ErrorResponse'
  /users/{userId}/language-proficiencies:
    post:
      tags:
        - user info
      summary: Create a new language proficiency
      description: Create a new language proficiency of the specified user
      operationId: createLanguageProficiency
      parameters:
        - in: path
          name: userId
          description: The ID of the user to associate the new language proficiency with
          required: true
          schema:
            type: integer
      requestBody:
        required: true
        content:
          application/json:
            schema:
              $ref: '#/components/schemas/LanguageProficiencyDto'
      responses:
        '200':
          description: Successful operation
          content:
            application/json:
              schema:
                $ref: '#/components/schemas/LanguageProficiencyDto'
        '400':
          description: Bad request, e.g., missing or invalid parameters
          content:
            application/json:
              schema:
                $ref: '#/components/schemas/ErrorResponse'
        '500':
          description: Internal server error
          content:
            application/json:
              schema:
                $ref: '#/components/schemas/ErrorResponse'
    get:
      tags:
        - user info
      summary: Get all language proficiencies by user ID
      description: Retrieve all language proficiencies of the specified user
      operationId: findAllLanguageProficienciesByUserId
      parameters:
        - in: path
          name: userId
          description: The ID of the user to associate the language proficiencies with
          required: true
          schema:
            type: integer
      responses:
        '200':
          description: Successful operation
          content:
            application/json:
              schema:
                type: array
                items:
                  $ref: '#/components/schemas/LanguageProficiencyDto'
        '400':
          description: Bad request, e.g., missing or invalid parameters
          content:
            application/json:
              schema:
                $ref: '#/components/schemas/ErrorResponse'
        '500':
          description: Internal server error
          content:
            application/json:
              schema:
                $ref: '#/components/schemas/ErrorResponse'
  /contacts/{id}:
    get:
      tags:
        - contact
      summary: Get contact by its ID
      description: Retrieve a specific contact based on the provided contact ID
      operationId: findById
      parameters:
        - in: path
          name: id
          description: The ID of the contact to retrieve
          required: true
          schema:
            type: integer
            format: int64
      responses:
        '200':
          description: Successful operation
          content:
            application/json:
              schema:
                $ref: '#/components/schemas/ContactDto'
        '400':
          description: Bad request, e.g., missing or invalid parameters
          content:
            application/json:
              schema:
                $ref: '#/components/schemas/ErrorResponse'
        '500':
          description: Internal server error
          content:
            application/json:
              schema:
                $ref: '#/components/schemas/ErrorResponse'
    put:
      tags:
        - contact
      summary: Update contact by its ID
      description: Updates an existing contact with provided data
      operationId: update
      parameters:
        - in: path
          name: id
          description: Unique identifier of the contact to be updated
          required: true
          schema:
            type: integer
            format: int64
      requestBody:
        required: true
        content:
          application/json:
            schema:
              $ref: '#/components/schemas/ContactDto'
      responses:
        '200':
          description: Successful operation
          content:
            application/json:
              schema:
                $ref: '#/components/schemas/ContactDto'
        '400':
          description: Bad request, e.g., missing or invalid parameters
          content:
            application/json:
              schema:
                $ref: '#/components/schemas/ErrorResponse'
        '500':
          description: Internal server error
          content:
            application/json:
              schema:
                $ref: '#/components/schemas/ErrorResponse'
    delete:
      tags:
        - contact
      summary: Delete contact by its ID
      description: Deletes a contact from the system based on the provided contact ID
      operationId: delete
      parameters:
        - in: path
          name: id
          description: Unique identifier of the contact to be deleted
          required: true
          schema:
            type: integer
            format: int64
      responses:
        '200':
          description: Successful operation
        '400':
          description: Bad request, e.g., missing or invalid parameters
          content:
            application/json:
              schema:
                $ref: '#/components/schemas/ErrorResponse'
        '500':
          description: Internal server error
          content:
            application/json:
              schema:
                $ref: '#/components/schemas/ErrorResponse'
  /contacts/{userId}:
    post:
      tags:
        - contact
      summary: Create a new contact
      description: Create a new contact of the specified user
      operationId: create
      parameters:
        - in: path
          name: userId
          description: The ID of the user to associate the new contact with
          required: true
          schema:
            type: integer
      requestBody:
        required: true
        content:
          application/json:
            schema:
              $ref: '#/components/schemas/ContactDto'
      responses:
        '200':
          description: Successful operation
          content:
            application/json:
              schema:
                $ref: '#/components/schemas/ContactDto'
        '400':
          description: Bad request, e.g., missing or invalid parameters
          content:
            application/json:
              schema:
                $ref: '#/components/schemas/ErrorResponse'
        '500':
          description: Internal server error
          content:
            application/json:
              schema:
                $ref: '#/components/schemas/ErrorResponse'
  /educations/{userId}:
    post:
      tags:
        - education
      summary: Create New Education
      description: Creates a new education record for a specified user.
      operationId: createEducation
      parameters:
        - in: path
          name: user_id
          description: The ID of the user for whom the education is being created.
          required: true
          schema:
            type: integer
      requestBody:
        required: true
        content:
          application/json:
            schema:
              $ref: '#/components/schemas/EducationDto'
      responses:
        '200':
          description: The created education
          content:
            application/json:
              schema:
                $ref: '#/components/schemas/EducationDto'
        '400':
          description: Bad request, e.g., missing or invalid parameters
          content:
            application/json:
              schema:
                $ref: '#/components/schemas/ErrorResponse'
        '500':
          description: Internal server error.
          content:
            application/json:
              schema:
                $ref: '#/components/schemas/ErrorResponse'
  /educations/{id}:
    get:
      tags:
        - education
      summary: Get Education By ID
      description: Retrieves an education record based on the provided ID.
      operationId: getEducationById
      parameters:
        - in: path
          name: id
          description: The ID of the education to retrieve.
          required: true
          schema:
            type: integer
            format: int64
      responses:
        '200':
          description: The education corresponding to the provided ID
          content:
            application/json:
              schema:
                $ref: '#/components/schemas/EducationDto'
        '400':
          description: Bad request, e.g., missing or invalid parameters
          content:
            application/json:
              schema:
                $ref: '#/components/schemas/ErrorResponse'
        '500':
          description: Internal server error.
          content:
            application/json:
              schema:
                $ref: '#/components/schemas/ErrorResponse'
    put:
      tags:
        - education
      summary: Update Education By ID
      description: Updates an existing education record identified by the provided ID.
      operationId: updateEducation
      parameters:
        - in: path
          name: id
          description: The ID of the education to update.
          required: true
          schema:
            type: integer
            format: int64
      requestBody:
        required: true
        content:
          application/json:
            schema:
              $ref: '#/components/schemas/EducationDto'
      responses:
        '200':
          description: The updated education
          content:
            application/json:
              schema:
                $ref: '#/components/schemas/EducationDto'
        '400':
          description: Bad request, e.g., missing or invalid parameters
          content:
            application/json:
              schema:
                $ref: '#/components/schemas/ErrorResponse'
        '500':
          description: Internal server error.
          content:
            application/json:
              schema:
                $ref: '#/components/schemas/ErrorResponse'
    delete:
      tags:
        - education
      summary: Delete Education By ID
      description: Deletes an education record identified by the provided ID.
      operationId: deleteEducation
      parameters:
        - in: path
          name: id
          description: The ID of the education to delete.
          required: true
          schema:
            type: integer
            format: int64
      responses:
        '200':
          description: Education deleted successfully
        '400':
          description: Bad request, e.g., missing or invalid parameters
          content:
            application/json:
              schema:
                $ref: '#/components/schemas/ErrorResponse'
        '500':
          description: Internal server error.
          content:
            application/json:
              schema:
                $ref: '#/components/schemas/ErrorResponse'
<<<<<<< HEAD
  /language-proficiencies/{id}:
    get:
      tags:
        - "language proficiency"
      summary: Get language proficiency by its ID
      description: Retrieve a specific language proficiency based on the provided language ID
      operationId: findById
      parameters:
        - in: path
          name: id
          description: The ID of the language proficiency to retrieve
=======
  /users/{userId}/employment-records:
    get:
      tags:
        - employment records
      summary: Get Employment record By UserId
      description: Retrieves all user`s employment records based on the provided UserId.
      operationId: findByUserId
      parameters:
        - in: path
          name: userId
          description: The userId of the employment record to retrieve.
          required: true
          schema:
            type: integer
            format: int64
      responses:
        '200':
          description: The employment record corresponding to the provided userId
          content:
            application/json:
              schema:
                $ref: '#/components/schemas/EmploymentRecordDto'
        '400':
          description: Bad request, e.g., missing or invalid parameters
          content:
            application/json:
              schema:
                $ref: '#/components/schemas/ErrorResponse'
        '500':
          description: Internal server error.
          content:
            application/json:
              schema:
                $ref: '#/components/schemas/ErrorResponse'
    post:
      tags:
        - employment records
      summary: Create New Employment Records
      description: Creates a new employment record for a specified user.
      operationId: createEmploymentRecord
      parameters:
        - in: path
          name: userId
          description: The ID of the user for whom the employment record is being created.
          required: true
          schema:
            type: integer
      requestBody:
        required: true
        content:
          application/json:
            schema:
              $ref: '#/components/schemas/EmploymentRecordDto'
      responses:
        '200':
          description: The created employment records
          content:
            application/json:
              schema:
                $ref: '#/components/schemas/EmploymentRecordDto'
        '400':
          description: Bad request, e.g., missing or invalid parameters
          content:
            application/json:
              schema:
                $ref: '#/components/schemas/ErrorResponse'
        '500':
          description: Internal server error.
          content:
            application/json:
              schema:
                $ref: '#/components/schemas/ErrorResponse'
  /employment-record/{id}:
    get:
      tags:
        - employment records
      summary: Get Employment record By ID
      description: Retrieves all user`s employment records based on the provided ID.
      operationId: findByUserId
      parameters:
        - in: path
          name: ID
          description: The ID of the employment record to retrieve.
>>>>>>> a88cd80f
          required: true
          schema:
            type: integer
            format: int64
      responses:
        '200':
<<<<<<< HEAD
          description: Successful operation
          content:
            application/json:
              schema:
                $ref: '#/components/schemas/LanguageProficiencyDto'
=======
          description: The employment record corresponding to the provided ID
          content:
            application/json:
              schema:
                $ref: '#/components/schemas/EmploymentRecordDto'
>>>>>>> a88cd80f
        '400':
          description: Bad request, e.g., missing or invalid parameters
          content:
            application/json:
              schema:
                $ref: '#/components/schemas/ErrorResponse'
        '500':
<<<<<<< HEAD
          description: Internal server error
=======
          description: Internal server error.
>>>>>>> a88cd80f
          content:
            application/json:
              schema:
                $ref: '#/components/schemas/ErrorResponse'
    put:
      tags:
<<<<<<< HEAD
        - "language proficiency"
      summary: Update language proficiency by its ID
      description: Updates an existing language proficiency with provided data
=======
        - employment records
      summary: Update employment-record By ID
      description: Updates an existing employment-record identified by the provided ID.
>>>>>>> a88cd80f
      operationId: update
      parameters:
        - in: path
          name: id
<<<<<<< HEAD
          description: Unique identifier of the language proficiency to be updated
=======
          description: The ID of the employment-record to update.
>>>>>>> a88cd80f
          required: true
          schema:
            type: integer
            format: int64
      requestBody:
        required: true
        content:
          application/json:
            schema:
<<<<<<< HEAD
              $ref: '#/components/schemas/LanguageProficiencyDto'
      responses:
        '200':
          description: Successful operation
          content:
            application/json:
              schema:
                $ref: '#/components/schemas/LanguageProficiencyDto'
=======
              $ref: '#/components/schemas/EmploymentRecordDto'
      responses:
        '200':
          description: The updated education
          content:
            application/json:
              schema:
                $ref: '#/components/schemas/EmploymentRecordDto'
>>>>>>> a88cd80f
        '400':
          description: Bad request, e.g., missing or invalid parameters
          content:
            application/json:
              schema:
                $ref: '#/components/schemas/ErrorResponse'
        '500':
<<<<<<< HEAD
          description: Internal server error
=======
          description: Internal server error.
>>>>>>> a88cd80f
          content:
            application/json:
              schema:
                $ref: '#/components/schemas/ErrorResponse'
    delete:
      tags:
<<<<<<< HEAD
        - "language proficiency"
      summary: Delete language proficiency by its ID
      description: Deletes a language proficiency from the system based on the provided language ID
=======
        - employment records
      summary: Delete Employment Record By ID
      description: Deletes an employment record identified by the provided ID.
>>>>>>> a88cd80f
      operationId: delete
      parameters:
        - in: path
          name: id
<<<<<<< HEAD
          description: Unique identifier of the language proficiency to be deleted
=======
          description: The ID of the employment record to delete.
>>>>>>> a88cd80f
          required: true
          schema:
            type: integer
            format: int64
      responses:
        '200':
<<<<<<< HEAD
          description: Successful operation
=======
          description: Employment record deleted successfully
>>>>>>> a88cd80f
        '400':
          description: Bad request, e.g., missing or invalid parameters
          content:
            application/json:
              schema:
                $ref: '#/components/schemas/ErrorResponse'
        '500':
<<<<<<< HEAD
          description: Internal server error
=======
          description: Internal server error.
>>>>>>> a88cd80f
          content:
            application/json:
              schema:
                $ref: '#/components/schemas/ErrorResponse'
components:
  schemas:
    UserRegistrationDto:
      type: object
      description: Required information for registering a new user
      properties:
        email:
          type: string
          format: email
          description: The email chosen by the user for their account
        firstName:
          type: string
          description: The first name inputted by the user
        lastName:
          type: string
          description: The last name inputted by the user
        country:
          type: string
          description: The country chosen by the user for their account
        subscribed:
          type: boolean
          description: Flag indicating whether the user is subscribed to the newsletter
        verified:
          type: boolean
          description: Flag indicating whether the user's email is verified
        password:
          type: string
          description: The password chosen by the user for their account
        createdAt:
          type: string
          format: date-time
          description: The timestamp when the user account was created
          readOnly: true
      required:
        - email
        - firstName
        - lastName
        - country
        - password
    ErrorResponse:
      type: object
      properties:
        message:
          type: string
          description: The error message
    NotificationActionDto:
      type: object
      properties:
        notificationId:
          type: integer
          description: ID of the notification
        action:
          type: string
          description: Action to be performed on the notification (allowed only "read", "delete")
    NotificationDto:
      type: object
      properties:
        id:
          type: integer
          description: ID of the notification
        text:
          type: string
          maxLength: 100
          description: Text content of the notification
        read:
          type: boolean
          description: Indicates whether the notification has been read
        userId:
          type: integer
          description: ID of the user to whom the notification belongs
    LoginDto:
      type: object
      properties:
        email:
          type: string
          format: email
          description: Email address of the user
        password:
          type: string
          format: password
          description: Password of the user
      required:
        - email
        - password
    UserDto:
      type: object
      description: Required information for registering a new user
      properties:
        id:
          type: integer
          description: The user ID that the user received upon registration
        firstName:
          type: string
          description: The first name inputted by the user
        lastName:
          type: string
          description: The last name inputted by the user
        position:
          type: string
          description: The position inputted by the user
        country:
          type: string
          description: The country chosen by the user for their account
        region:
          type: string
          description: The region chosen by the user for their account
        city:
          type: string
          description: The city chosen by the user for their account
        subscribed:
          type: boolean
          description: Flag indicating whether the user is subscribed to the newsletter
        description:
          type: string
          description: The description by the user for their account
      required:
        - id
    ContactDto:
      type: object
      properties:
        id:
          type: integer
          format: int64
          description: The unique identifier for the contact
          readOnly: true
        type:
          type: string
          description: "The type of the contact. The type can only be one of the following: 
          EMAIL, PHONE_NUMBER, TELEGRAM_LINK, LINKEDIN_LINK, GITHUB_LINK."
          enum:
            - EMAIL
            - PHONE_NUMBER
            - TELEGRAM_LINK
            - LINKEDIN_LINK
            - GITHUB_LINK
        value:
          type: string
          description: The value of the contact
      required:
        - type
        - value
    EducationDto:
      type: object
      properties:
        id:
          type: integer
          format: int64
          description: The unique identifier for the education
          readOnly: true
        type:
          type: string
          description: The type of education
        name:
          type: string
          description: The name of the education
        description:
          type: string
          description: Description of the education
        startYear:
          type: integer
          description: The starting year of the education
        endYear:
          type: integer
          description: The ending year of the education
      required:
        - type
        - name
        - description
        - startYear
        - endYear
<<<<<<< HEAD
    LanguageProficiencyDto:
=======
    EmploymentRecordDto:
>>>>>>> a88cd80f
      type: object
      properties:
        id:
          type: integer
<<<<<<< HEAD
          description: The unique identifier for the language proficiency
          readOnly: true
        name:
          type: string
          description: "The name of the language. The name can only be one of the following: 
          UA, EN, FR, IT, DE, ES, PL, CS."
          enum:
            - UA
            - EN
            - FR
            - IT
            - DE
            - ES
            - PL
            - CS
        level:
          type: string
          description: "The level of the language proficiency. The level can only be one of 
          the following: ELEMENTARY_A1, PRE_INTERMEDIATE_A2, INTERMEDIATE_B1, UPPER_INTERMEDIATE_B2, 
          ADVANCED_C1, PROFESSIONAL_C2, NATIVE."
          enum:
            - ELEMENTARY_A1
            - PRE_INTERMEDIATE_A2
            - INTERMEDIATE_B1
            - UPPER_INTERMEDIATE_B2
            - ADVANCED_C1
            - PROFESSIONAL_C2
            - NATIVE
      required:
        - name
        - level
=======
          format: int64
          description: The unique identifier for the employment record
          readOnly: true
        startDate:
          type: string
          format: date
          description: The starting date of the employment record
        endDate:
          type: string
          format: date
          description: The ending date of the employment record
        position:
          type: string
          description: The position held during employment
        companyName:
          type: string
          description: The name of the company
        description:
          type: string
          description: Description of the employment record
        responsibilities:
          type: array
          items:
            type: string
          description: Responsibilities during employment
      required:
        - startDate
        - endDate
        - position
        - companyName
        - description
        - responsibilities
>>>>>>> a88cd80f
<|MERGE_RESOLUTION|>--- conflicted
+++ resolved
@@ -29,13 +29,10 @@
     description: Endpoints for user personal info functionality
   - name: contact
     description: Endpoints for user contact management
-<<<<<<< HEAD
+  - name: employment records
+    description: Endpoints for user Employment Records management
   - name: "language proficiency"
     description: Endpoints for user language proficiency management
-=======
-  - name: employment records
-    description: Endpoints for user Employment Records management
->>>>>>> a88cd80f
 paths:
   /auth/signup:
     post:
@@ -737,19 +734,6 @@
             application/json:
               schema:
                 $ref: '#/components/schemas/ErrorResponse'
-<<<<<<< HEAD
-  /language-proficiencies/{id}:
-    get:
-      tags:
-        - "language proficiency"
-      summary: Get language proficiency by its ID
-      description: Retrieve a specific language proficiency based on the provided language ID
-      operationId: findById
-      parameters:
-        - in: path
-          name: id
-          description: The ID of the language proficiency to retrieve
-=======
   /users/{userId}/employment-records:
     get:
       tags:
@@ -833,62 +817,39 @@
         - in: path
           name: ID
           description: The ID of the employment record to retrieve.
->>>>>>> a88cd80f
-          required: true
-          schema:
-            type: integer
-            format: int64
-      responses:
-        '200':
-<<<<<<< HEAD
-          description: Successful operation
-          content:
-            application/json:
-              schema:
-                $ref: '#/components/schemas/LanguageProficiencyDto'
-=======
+          required: true
+          schema:
+            type: integer
+            format: int64
+      responses:
+        '200':
           description: The employment record corresponding to the provided ID
           content:
             application/json:
               schema:
                 $ref: '#/components/schemas/EmploymentRecordDto'
->>>>>>> a88cd80f
-        '400':
-          description: Bad request, e.g., missing or invalid parameters
-          content:
-            application/json:
-              schema:
-                $ref: '#/components/schemas/ErrorResponse'
-        '500':
-<<<<<<< HEAD
-          description: Internal server error
-=======
+        '400':
+          description: Bad request, e.g., missing or invalid parameters
+          content:
+            application/json:
+              schema:
+                $ref: '#/components/schemas/ErrorResponse'
+        '500':
           description: Internal server error.
->>>>>>> a88cd80f
           content:
             application/json:
               schema:
                 $ref: '#/components/schemas/ErrorResponse'
     put:
       tags:
-<<<<<<< HEAD
-        - "language proficiency"
-      summary: Update language proficiency by its ID
-      description: Updates an existing language proficiency with provided data
-=======
         - employment records
       summary: Update employment-record By ID
       description: Updates an existing employment-record identified by the provided ID.
->>>>>>> a88cd80f
       operationId: update
       parameters:
         - in: path
           name: id
-<<<<<<< HEAD
-          description: Unique identifier of the language proficiency to be updated
-=======
           description: The ID of the employment-record to update.
->>>>>>> a88cd80f
           required: true
           schema:
             type: integer
@@ -898,7 +859,108 @@
         content:
           application/json:
             schema:
-<<<<<<< HEAD
+              $ref: '#/components/schemas/EmploymentRecordDto'
+      responses:
+        '200':
+          description: The updated education
+          content:
+            application/json:
+              schema:
+                $ref: '#/components/schemas/EmploymentRecordDto'
+        '400':
+          description: Bad request, e.g., missing or invalid parameters
+          content:
+            application/json:
+              schema:
+                $ref: '#/components/schemas/ErrorResponse'
+        '500':
+          description: Internal server error.
+          content:
+            application/json:
+              schema:
+                $ref: '#/components/schemas/ErrorResponse'
+    delete:
+      tags:
+        - employment records
+      summary: Delete Employment Record By ID
+      description: Deletes an employment record identified by the provided ID.
+      operationId: delete
+      parameters:
+        - in: path
+          name: id
+          description: The ID of the employment record to delete.
+          required: true
+          schema:
+            type: integer
+            format: int64
+      responses:
+        '200':
+          description: Employment record deleted successfully
+        '400':
+          description: Bad request, e.g., missing or invalid parameters
+          content:
+            application/json:
+              schema:
+                $ref: '#/components/schemas/ErrorResponse'
+        '500':
+          description: Internal server error.
+          content:
+            application/json:
+              schema:
+                $ref: '#/components/schemas/ErrorResponse'
+  /language-proficiencies/{id}:
+    get:
+      tags:
+        - "language proficiency"
+      summary: Get language proficiency by its ID
+      description: Retrieve a specific language proficiency based on the provided language ID
+      operationId: findById
+      parameters:
+        - in: path
+          name: id
+          description: The ID of the language proficiency to retrieve
+          required: true
+          schema:
+            type: integer
+            format: int64
+      responses:
+        '200':
+          description: Successful operation
+          content:
+            application/json:
+              schema:
+                $ref: '#/components/schemas/LanguageProficiencyDto'
+        '400':
+          description: Bad request, e.g., missing or invalid parameters
+          content:
+            application/json:
+              schema:
+                $ref: '#/components/schemas/ErrorResponse'
+        '500':
+          description: Internal server error
+          content:
+            application/json:
+              schema:
+                $ref: '#/components/schemas/ErrorResponse'
+    put:
+      tags:
+        - "language proficiency"
+      summary: Update language proficiency by its ID
+      description: Updates an existing language proficiency with provided data
+      operationId: update
+      parameters:
+        - in: path
+          name: id
+          description: Unique identifier of the language proficiency to be updated
+          required: true
+          schema:
+            type: integer
+            format: int64
+      requestBody:
+        required: true
+        content:
+          application/json:
+            schema:
               $ref: '#/components/schemas/LanguageProficiencyDto'
       responses:
         '200':
@@ -907,75 +969,43 @@
             application/json:
               schema:
                 $ref: '#/components/schemas/LanguageProficiencyDto'
-=======
-              $ref: '#/components/schemas/EmploymentRecordDto'
-      responses:
-        '200':
-          description: The updated education
-          content:
-            application/json:
-              schema:
-                $ref: '#/components/schemas/EmploymentRecordDto'
->>>>>>> a88cd80f
-        '400':
-          description: Bad request, e.g., missing or invalid parameters
-          content:
-            application/json:
-              schema:
-                $ref: '#/components/schemas/ErrorResponse'
-        '500':
-<<<<<<< HEAD
+        '400':
+          description: Bad request, e.g., missing or invalid parameters
+          content:
+            application/json:
+              schema:
+                $ref: '#/components/schemas/ErrorResponse'
+        '500':
           description: Internal server error
-=======
-          description: Internal server error.
->>>>>>> a88cd80f
           content:
             application/json:
               schema:
                 $ref: '#/components/schemas/ErrorResponse'
     delete:
       tags:
-<<<<<<< HEAD
         - "language proficiency"
       summary: Delete language proficiency by its ID
       description: Deletes a language proficiency from the system based on the provided language ID
-=======
-        - employment records
-      summary: Delete Employment Record By ID
-      description: Deletes an employment record identified by the provided ID.
->>>>>>> a88cd80f
       operationId: delete
       parameters:
         - in: path
           name: id
-<<<<<<< HEAD
           description: Unique identifier of the language proficiency to be deleted
-=======
-          description: The ID of the employment record to delete.
->>>>>>> a88cd80f
-          required: true
-          schema:
-            type: integer
-            format: int64
-      responses:
-        '200':
-<<<<<<< HEAD
+          required: true
+          schema:
+            type: integer
+            format: int64
+      responses:
+        '200':
           description: Successful operation
-=======
-          description: Employment record deleted successfully
->>>>>>> a88cd80f
-        '400':
-          description: Bad request, e.g., missing or invalid parameters
-          content:
-            application/json:
-              schema:
-                $ref: '#/components/schemas/ErrorResponse'
-        '500':
-<<<<<<< HEAD
+        '400':
+          description: Bad request, e.g., missing or invalid parameters
+          content:
+            application/json:
+              schema:
+                $ref: '#/components/schemas/ErrorResponse'
+        '500':
           description: Internal server error
-=======
-          description: Internal server error.
->>>>>>> a88cd80f
           content:
             application/json:
               schema:
@@ -1150,16 +1180,49 @@
         - description
         - startYear
         - endYear
-<<<<<<< HEAD
-    LanguageProficiencyDto:
-=======
     EmploymentRecordDto:
->>>>>>> a88cd80f
       type: object
       properties:
         id:
           type: integer
-<<<<<<< HEAD
+          format: int64
+          description: The unique identifier for the employment record
+          readOnly: true
+        startDate:
+          type: string
+          format: date
+          description: The starting date of the employment record
+        endDate:
+          type: string
+          format: date
+          description: The ending date of the employment record
+        position:
+          type: string
+          description: The position held during employment
+        companyName:
+          type: string
+          description: The name of the company
+        description:
+          type: string
+          description: Description of the employment record
+        responsibilities:
+          type: array
+          items:
+            type: string
+          description: Responsibilities during employment
+      required:
+        - startDate
+        - endDate
+        - position
+        - companyName
+        - description
+        - responsibilities
+
+    LanguageProficiencyDto:
+      type: object
+      properties:
+        id:
+          type: integer
           description: The unique identifier for the language proficiency
           readOnly: true
         name:
@@ -1190,38 +1253,4 @@
             - NATIVE
       required:
         - name
-        - level
-=======
-          format: int64
-          description: The unique identifier for the employment record
-          readOnly: true
-        startDate:
-          type: string
-          format: date
-          description: The starting date of the employment record
-        endDate:
-          type: string
-          format: date
-          description: The ending date of the employment record
-        position:
-          type: string
-          description: The position held during employment
-        companyName:
-          type: string
-          description: The name of the company
-        description:
-          type: string
-          description: Description of the employment record
-        responsibilities:
-          type: array
-          items:
-            type: string
-          description: Responsibilities during employment
-      required:
-        - startDate
-        - endDate
-        - position
-        - companyName
-        - description
-        - responsibilities
->>>>>>> a88cd80f
+        - level