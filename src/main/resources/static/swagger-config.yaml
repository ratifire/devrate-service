--- conflicted
+++ resolved
@@ -375,10 +375,6 @@
             application/json:
               schema:
                 $ref: '#/components/schemas/ErrorResponse'
-<<<<<<< HEAD
-  /users/{userId}/contacts:
-    post:
-=======
   /users/{userId}/language-proficiencies:
     post:
       tags:
@@ -456,42 +452,8 @@
             application/json:
               schema:
                 $ref: '#/components/schemas/ErrorResponse'
-  /contacts/{id}:
-    get:
-      tags:
-        - contact
-      summary: Get contact by its ID
-      description: Retrieve a specific contact based on the provided contact ID
-      operationId: findById
-      parameters:
-        - in: path
-          name: id
-          description: The ID of the contact to retrieve
-          required: true
-          schema:
-            type: integer
-            format: int64
-      responses:
-        '200':
-          description: Successful operation
-          content:
-            application/json:
-              schema:
-                $ref: '#/components/schemas/ContactDto'
-        '400':
-          description: Bad request, e.g., missing or invalid parameters
-          content:
-            application/json:
-              schema:
-                $ref: '#/components/schemas/ErrorResponse'
-        '500':
-          description: Internal server error
-          content:
-            application/json:
-              schema:
-                $ref: '#/components/schemas/ErrorResponse'
-    put:
->>>>>>> 9045f419
+  /users/{userId}/contacts:
+    post:
       tags:
         - user info
       summary: Save contacts
