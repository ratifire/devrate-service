openapi: 3.0.3
info:
  title: DevRate Platform API
  description: API endpoints for managing user registration, interview processes, and candidate evaluations on the Devrate platform.
  termsOfService: DevRate
  contact:
    name: DevRate
    url: https://devrate.com
    email: devrate@gmail.com
  license:
    name: DevRate
    url: https://devrate.com
  version: 0.0.1-SNAPSHOT
servers:
  - url: http://localhost:8080
    description: Local environment
  - url: https://devrate.com
    description: Production environment
tags:
  - name: registration
    description: endpoint for user registration
  - name: Notification
    description: Operations related to sending notifications
  - name: authentication
    description: Endpoints for user authentication
  - name: password-reset
    description: Endpoints for password reset functionality
  - name: user info
    description: Endpoints for user personal info functionality
  - name: contact
    description: Endpoints for user contact management
paths:
  /auth/signup:
    post:
      tags:
        - registration
      description: Register a new user
      operationId: registerUser
      requestBody:
        required: true
        content:
          application/json:
            schema:
              $ref: '#/components/schemas/UserDto'
      responses:
        '200':
          description: User registered successfully
          content:
            application/json:
              schema:
                $ref: '#/components/schemas/UserDto'
        '400':
          description: Bad request
          content:
            application/json:
              schema:
                $ref: '#/components/schemas/ErrorResponse'
        '500':
          description: Internal server error
          content:
            application/json:
              schema:
                $ref: '#/components/schemas/ErrorResponse'
  /notify/{login}:
    post:
      tags:
        - Notification
      summary: Send a notification to a specific user
      description: Sends a notification to a specific user identified by their login
      requestBody:
        required: true
        content:
          application/json:
            schema:
              $ref: '#/components/schemas/Notification'
      parameters:
        - in: path
          name: login
          required: true
          schema:
            type: string
          description: The login of the user to send the notification to
      responses:
        '200':
          description: Notification sent successfully
        '400':
          description: Bad request, invalid parameters
        '404':
          description: User not found
        '500':
          description: Internal server error
  /auth/signup/{id}/{code}:
    get:
      tags:
        - registration
      description: Confirming the user's email by matching the code
      operationId: confirmEmail
      parameters:
        - in: path
          name: id
          required: true
          schema:
            type: integer
          description: The unique identifier of the user for whom the email is being confirmed.
        - in: path
          name: code
          required: true
          schema:
            type: string
          description: The confirmation code to be checked against the stored code.
      responses:
        '200':
          description: Email confirmation code successfully confirmed
          content:
            application/json:
              schema:
                type: boolean
        '400':
          description: Bad request, e.g., invalid ID or code
          content:
            application/json:
              schema:
                $ref: '#/components/schemas/ErrorResponse'
        '404':
          description: User or code not found
          content:
            application/json:
              schema:
                $ref: '#/components/schemas/ErrorResponse'
        '500':
          description: Internal server error.
          content:
            application/json:
              schema:
                $ref: '#/components/schemas/ErrorResponse'
  /auth/password-reset:
    post:
      tags:
        - password-reset
      summary: Request Password Reset Link
      description: Requests a password reset link to be sent to the given email.
      operationId: requestPasswordReset
      parameters:
        - in: query
          name: email
          required: true
          schema:
            type: string
            format: email
          description: The email address of the user requesting a password reset.
      responses:
        '200':
          description: Password reset link sent successfully.
          content:
            application/json:
              schema:
                type: boolean
        '400':
          description: Bad request, e.g., invalid email format.
          content:
            application/json:
              schema:
                $ref: '#/components/schemas/ErrorResponse'
        '500':
          description: Internal server error.
          content:
            application/json:
              schema:
                $ref: '#/components/schemas/ErrorResponse'
  /auth/password-reset/{code}:
    post:
      tags:
        - password-reset
      summary: Reset Password
      description: Resets the user's password using a unique code received in the password reset link.
      operationId: resetPassword
      parameters:
        - in: path
          name: code
          required: true
          schema:
            type: string
          description: The unique code received in the password reset link.
      requestBody:
        required: true
        content:
          application/json:
            schema:
              type: string
              description: The new password to be set for the user account.
      responses:
        '200':
          description: Password reset successfully.
          content:
            application/json:
              schema:
                type: boolean
        '400':
          description: Bad request, e.g., invalid code or password format.
          content:
            application/json:
              schema:
                $ref: '#/components/schemas/ErrorResponse'
        '500':
          description: Internal server error.
          content:
            application/json:
              schema:
                $ref: '#/components/schemas/ErrorResponse'
  /auth/signin:
    post:
      tags:
        - authentication
      summary: Authenticate user
      description: Authenticates a user based on the provided login credentials.
      operationId: authenticateUser
      requestBody:
        required: true
        content:
          application/json:
            schema:
              $ref: '#/components/schemas/LoginDto'
      responses:
        '200':
          description: Successful authentication
          content:
            application/json:
              schema:
                $ref: '#/components/schemas/LoginDto'
        '400':
          description: Bad request, e.g., missing or invalid parameters
          content:
            application/json:
              schema:
                $ref: '#/components/schemas/ErrorResponse'
        '401':
          description: Unauthorized, e.g., invalid email or password
          content:
            application/json:
              schema:
                $ref: '#/components/schemas/ErrorResponse'
        '500':
          description: Internal server error.
          content:
            application/json:
              schema:
                $ref: '#/components/schemas/ErrorResponse'
<<<<<<< HEAD
  /educations/{userId}:
    post:
      tags:
        - education
      summary: Create New Education
      description: Creates a new education record for a specified user.
      operationId: createEducation
      parameters:
        - in: path
          name: user_id
          description: The ID of the user for whom the education is being created.
          required: true
          schema:
            type: integer
=======
  /users/{id}:
    get:
      tags:
        - user info
      summary: Get user info by user ID
      description: Retrieve a specific user personal info based on the user ID
      operationId: findById
      parameters:
        - in: path
          name: id
          description: The user ID of the user personal info to retrieve
          required: true
          schema:
            type: integer
            format: int64
      responses:
        '200':
          description: Successful operation
          content:
            application/json:
              schema:
                $ref: '#/components/schemas/UserInfoDto'
        '400':
          description: Bad request, e.g., missing or invalid parameters
          content:
            application/json:
              schema:
                $ref: '#/components/schemas/ErrorResponse'
        '500':
          description: Internal server error
          content:
            application/json:
              schema:
                $ref: '#/components/schemas/ErrorResponse'
    delete:
      tags:
        - user info
      summary: Delete user info by user ID
      description: Delete a specific user personal info based on the user ID
      operationId: delete
      parameters:
        - in: path
          name: id
          description: The user ID of the user personal info to delete
          required: true
          schema:
            type: integer
            format: int64
      responses:
        '200':
          description: Successful operation
        '400':
          description: Bad request, e.g., missing or invalid parameters
          content:
            application/json:
              schema:
                $ref: '#/components/schemas/ErrorResponse'
        '500':
          description: Internal server error
          content:
            application/json:
              schema:
                $ref: '#/components/schemas/ErrorResponse'
  /users:
    put:
      tags:
        - user info
      summary: Update user info by user ID
      description: Update an existing user personal info based on the user ID
      operationId: update
>>>>>>> 3b6c2980
      requestBody:
        required: true
        content:
          application/json:
            schema:
<<<<<<< HEAD
              $ref: '#/components/schemas/EducationDto'
      responses:
        '200':
          description: The created education
          content:
            application/json:
              schema:
                $ref: '#/components/schemas/EducationDto'
=======
              $ref: '#/components/schemas/UserInfoDto'
      responses:
        '200':
          description: Successful operation
          content:
            application/json:
              schema:
                $ref: '#/components/schemas/UserInfoDto'
>>>>>>> 3b6c2980
        '400':
          description: Bad request, e.g., missing or invalid parameters
          content:
            application/json:
              schema:
                $ref: '#/components/schemas/ErrorResponse'
        '500':
<<<<<<< HEAD
          description: Internal server error.
=======
          description: Internal server error
>>>>>>> 3b6c2980
          content:
            application/json:
              schema:
                $ref: '#/components/schemas/ErrorResponse'
<<<<<<< HEAD
  /educations/{id}:
    get:
      tags:
        - education
      summary: Get Education By ID
      description: Retrieves an education record based on the provided ID.
      operationId: getEducationById
      parameters:
        - in: path
          name: id
          description: The ID of the education to retrieve.
=======
  /contacts/{id}:
    get:
      tags:
        - contact
      summary: Get contact by its ID
      description: Retrieve a specific contact based on the provided contact ID
      operationId: findById
      parameters:
        - in: path
          name: id
          description: The ID of the contact to retrieve
>>>>>>> 3b6c2980
          required: true
          schema:
            type: integer
            format: int64
      responses:
        '200':
<<<<<<< HEAD
          description: The education corresponding to the provided ID
          content:
            application/json:
              schema:
                $ref: '#/components/schemas/EducationDto'
=======
          description: Successful operation
          content:
            application/json:
              schema:
                $ref: '#/components/schemas/ContactDto'
>>>>>>> 3b6c2980
        '400':
          description: Bad request, e.g., missing or invalid parameters
          content:
            application/json:
              schema:
                $ref: '#/components/schemas/ErrorResponse'
        '500':
<<<<<<< HEAD
          description: Internal server error.
=======
          description: Internal server error
>>>>>>> 3b6c2980
          content:
            application/json:
              schema:
                $ref: '#/components/schemas/ErrorResponse'
    put:
      tags:
<<<<<<< HEAD
        - education
      summary: Update Education By ID
      description: Updates an existing education record identified by the provided ID.
      operationId: updateEducation
      parameters:
        - in: path
          name: id
          description: The ID of the education to update.
=======
        - contact
      summary: Update contact by its ID
      description: Updates an existing contact with provided data
      operationId: update
      parameters:
        - in: path
          name: id
          description: Unique identifier of the contact to be updated
>>>>>>> 3b6c2980
          required: true
          schema:
            type: integer
            format: int64
      requestBody:
        required: true
        content:
          application/json:
            schema:
<<<<<<< HEAD
              $ref: '#/components/schemas/EducationDto'
      responses:
        '200':
          description: The updated education
          content:
            application/json:
              schema:
                $ref: '#/components/schemas/EducationDto'
=======
              $ref: '#/components/schemas/ContactDto'
      responses:
        '200':
          description: Successful operation
          content:
            application/json:
              schema:
                $ref: '#/components/schemas/ContactDto'
>>>>>>> 3b6c2980
        '400':
          description: Bad request, e.g., missing or invalid parameters
          content:
            application/json:
              schema:
                $ref: '#/components/schemas/ErrorResponse'
        '500':
<<<<<<< HEAD
          description: Internal server error.
=======
          description: Internal server error
>>>>>>> 3b6c2980
          content:
            application/json:
              schema:
                $ref: '#/components/schemas/ErrorResponse'
    delete:
      tags:
<<<<<<< HEAD
        - education
      summary: Delete Education By ID
      description: Deletes an education record identified by the provided ID.
      operationId: deleteEducation
      parameters:
        - in: path
          name: id
          description: The ID of the education to delete.
=======
        - contact
      summary: Delete contact by its ID
      description: Deletes a contact from the system based on the provided contact ID
      operationId: delete
      parameters:
        - in: path
          name: id
          description: Unique identifier of the contact to be deleted
>>>>>>> 3b6c2980
          required: true
          schema:
            type: integer
            format: int64
      responses:
        '200':
<<<<<<< HEAD
          description: Education deleted successfully
=======
          description: Successful operation
        '400':
          description: Bad request, e.g., missing or invalid parameters
          content:
            application/json:
              schema:
                $ref: '#/components/schemas/ErrorResponse'
        '500':
          description: Internal server error
          content:
            application/json:
              schema:
                $ref: '#/components/schemas/ErrorResponse'
  /educations/{userId}:
    post:
      tags:
        - contact
      summary: Create a new contact
      description: Create a new contact of the specified user
      operationId: create
      parameters:
        - in: path
          name: userId
          description: The ID of the user to associate the new contact with
          required: true
          schema:
            type: integer
      requestBody:
        required: true
        content:
          application/json:
            schema:
              $ref: '#/components/schemas/ContactDto'
      responses:
        '200':
          description: Successful operation
          content:
            application/json:
              schema:
                $ref: '#/components/schemas/ContactDto'
>>>>>>> 3b6c2980
        '400':
          description: Bad request, e.g., missing or invalid parameters
          content:
            application/json:
              schema:
                $ref: '#/components/schemas/ErrorResponse'
        '500':
<<<<<<< HEAD
          description: Internal server error.
=======
          description: Internal server error
>>>>>>> 3b6c2980
          content:
            application/json:
              schema:
                $ref: '#/components/schemas/ErrorResponse'
components:
  schemas:
    UserDto:
      type: object
      description: Required information for registering a new user
      properties:
        email:
          type: string
          format: email
          description: The email chosen by the user for their account
        firstName:
          type: string
          description: The first name inputted by the user
        lastName:
          type: string
          description: The last name inputted by the user
        country:
          type: string
          description: The country chosen by the user for their account
        subscribed:
          type: boolean
          description: Flag indicating whether the user is subscribed to the newsletter
        verified:
          type: boolean
          description: Flag indicating whether the user's email is verified
        password:
          type: string
          description: The password chosen by the user for their account
        createdAt:
          type: string
          format: date-time
          description: The timestamp when the user account was created
          readOnly: true
      required:
        - email
        - firstName
        - lastName
        - country
        - password
    ErrorResponse:
      type: object
      properties:
        message:
          type: string
          description: The error message
    Notification:
      type: object
      properties:
        text:
          type: string
          description: The text of the notification
    LoginDto:
      type: object
      properties:
        email:
          type: string
          format: email
          description: Email address of the user
        password:
          type: string
          format: password
          description: Password of the user
      required:
        - email
        - password
<<<<<<< HEAD
    EducationDto:
      type: object
      properties:
        id:
          type: integer
          format: int64
          description: The unique identifier for the education
          readOnly: true
        type:
          type: string
          description: The type of education
        name:
          type: string
          description: The name of the education
        description:
          type: string
          description: Description of the education
        startYear:
          type: integer
          description: The starting year of the education
        endYear:
          type: integer
          description: The ending year of the education
      required:
        - type
        - name
        - description
        - startYear
        - endYear
=======
    UserInfoDto:
      type: object
      description: Required information for registering a new user
      properties:
        firstName:
          type: string
          description: The first name inputted by the user
        lastName:
          type: string
          description: The last name inputted by the user
        position:
          type: string
          description: The position inputted by the user
        country:
          type: string
          description: The country chosen by the user for their account
        region:
          type: string
          description: The region chosen by the user for their account
        city:
          type: string
          description: The city chosen by the user for their account
        subscribed:
          type: boolean
          description: Flag indicating whether the user is subscribed to the newsletter
        description:
          type: string
          description: The description by the user for their account
        userId:
          type: integer
          description: The user ID that the user received upon registration
      required:
        - userId
    ContactDto:
      type: object
      properties:
        type:
          type: string
          description: "The type of the contact. The type can only be one of the following: 
          EMAIL, PHONE_NUMBER, TELEGRAM_LINK, LINKEDIN_LINK, GITHUB_LINK."
          enum:
            - EMAIL
            - PHONE_NUMBER
            - TELEGRAM_LINK
            - LINKEDIN_LINK
            - GITHUB_LINK
        value:
          type: string
          description: The value of the contact
      required:
        - type
        - value
>>>>>>> 3b6c2980
<|MERGE_RESOLUTION|>--- conflicted
+++ resolved
@@ -245,22 +245,6 @@
             application/json:
               schema:
                 $ref: '#/components/schemas/ErrorResponse'
-<<<<<<< HEAD
-  /educations/{userId}:
-    post:
-      tags:
-        - education
-      summary: Create New Education
-      description: Creates a new education record for a specified user.
-      operationId: createEducation
-      parameters:
-        - in: path
-          name: user_id
-          description: The ID of the user for whom the education is being created.
-          required: true
-          schema:
-            type: integer
-=======
   /users/{id}:
     get:
       tags:
@@ -331,22 +315,11 @@
       summary: Update user info by user ID
       description: Update an existing user personal info based on the user ID
       operationId: update
->>>>>>> 3b6c2980
       requestBody:
         required: true
         content:
           application/json:
             schema:
-<<<<<<< HEAD
-              $ref: '#/components/schemas/EducationDto'
-      responses:
-        '200':
-          description: The created education
-          content:
-            application/json:
-              schema:
-                $ref: '#/components/schemas/EducationDto'
-=======
               $ref: '#/components/schemas/UserInfoDto'
       responses:
         '200':
@@ -355,36 +328,18 @@
             application/json:
               schema:
                 $ref: '#/components/schemas/UserInfoDto'
->>>>>>> 3b6c2980
-        '400':
-          description: Bad request, e.g., missing or invalid parameters
-          content:
-            application/json:
-              schema:
-                $ref: '#/components/schemas/ErrorResponse'
-        '500':
-<<<<<<< HEAD
-          description: Internal server error.
-=======
-          description: Internal server error
->>>>>>> 3b6c2980
-          content:
-            application/json:
-              schema:
-                $ref: '#/components/schemas/ErrorResponse'
-<<<<<<< HEAD
-  /educations/{id}:
-    get:
-      tags:
-        - education
-      summary: Get Education By ID
-      description: Retrieves an education record based on the provided ID.
-      operationId: getEducationById
-      parameters:
-        - in: path
-          name: id
-          description: The ID of the education to retrieve.
-=======
+        '400':
+          description: Bad request, e.g., missing or invalid parameters
+          content:
+            application/json:
+              schema:
+                $ref: '#/components/schemas/ErrorResponse'
+        '500':
+          description: Internal server error
+          content:
+            application/json:
+              schema:
+                $ref: '#/components/schemas/ErrorResponse'
   /contacts/{id}:
     get:
       tags:
@@ -396,54 +351,31 @@
         - in: path
           name: id
           description: The ID of the contact to retrieve
->>>>>>> 3b6c2980
           required: true
           schema:
             type: integer
             format: int64
       responses:
         '200':
-<<<<<<< HEAD
-          description: The education corresponding to the provided ID
-          content:
-            application/json:
-              schema:
-                $ref: '#/components/schemas/EducationDto'
-=======
           description: Successful operation
           content:
             application/json:
               schema:
                 $ref: '#/components/schemas/ContactDto'
->>>>>>> 3b6c2980
-        '400':
-          description: Bad request, e.g., missing or invalid parameters
-          content:
-            application/json:
-              schema:
-                $ref: '#/components/schemas/ErrorResponse'
-        '500':
-<<<<<<< HEAD
-          description: Internal server error.
-=======
-          description: Internal server error
->>>>>>> 3b6c2980
+        '400':
+          description: Bad request, e.g., missing or invalid parameters
+          content:
+            application/json:
+              schema:
+                $ref: '#/components/schemas/ErrorResponse'
+        '500':
+          description: Internal server error
           content:
             application/json:
               schema:
                 $ref: '#/components/schemas/ErrorResponse'
     put:
       tags:
-<<<<<<< HEAD
-        - education
-      summary: Update Education By ID
-      description: Updates an existing education record identified by the provided ID.
-      operationId: updateEducation
-      parameters:
-        - in: path
-          name: id
-          description: The ID of the education to update.
-=======
         - contact
       summary: Update contact by its ID
       description: Updates an existing contact with provided data
@@ -452,7 +384,6 @@
         - in: path
           name: id
           description: Unique identifier of the contact to be updated
->>>>>>> 3b6c2980
           required: true
           schema:
             type: integer
@@ -462,16 +393,6 @@
         content:
           application/json:
             schema:
-<<<<<<< HEAD
-              $ref: '#/components/schemas/EducationDto'
-      responses:
-        '200':
-          description: The updated education
-          content:
-            application/json:
-              schema:
-                $ref: '#/components/schemas/EducationDto'
-=======
               $ref: '#/components/schemas/ContactDto'
       responses:
         '200':
@@ -480,35 +401,20 @@
             application/json:
               schema:
                 $ref: '#/components/schemas/ContactDto'
->>>>>>> 3b6c2980
-        '400':
-          description: Bad request, e.g., missing or invalid parameters
-          content:
-            application/json:
-              schema:
-                $ref: '#/components/schemas/ErrorResponse'
-        '500':
-<<<<<<< HEAD
-          description: Internal server error.
-=======
-          description: Internal server error
->>>>>>> 3b6c2980
+        '400':
+          description: Bad request, e.g., missing or invalid parameters
+          content:
+            application/json:
+              schema:
+                $ref: '#/components/schemas/ErrorResponse'
+        '500':
+          description: Internal server error
           content:
             application/json:
               schema:
                 $ref: '#/components/schemas/ErrorResponse'
     delete:
       tags:
-<<<<<<< HEAD
-        - education
-      summary: Delete Education By ID
-      description: Deletes an education record identified by the provided ID.
-      operationId: deleteEducation
-      parameters:
-        - in: path
-          name: id
-          description: The ID of the education to delete.
-=======
         - contact
       summary: Delete contact by its ID
       description: Deletes a contact from the system based on the provided contact ID
@@ -517,16 +423,12 @@
         - in: path
           name: id
           description: Unique identifier of the contact to be deleted
->>>>>>> 3b6c2980
           required: true
           schema:
             type: integer
             format: int64
       responses:
         '200':
-<<<<<<< HEAD
-          description: Education deleted successfully
-=======
           description: Successful operation
         '400':
           description: Bad request, e.g., missing or invalid parameters
@@ -567,19 +469,14 @@
             application/json:
               schema:
                 $ref: '#/components/schemas/ContactDto'
->>>>>>> 3b6c2980
-        '400':
-          description: Bad request, e.g., missing or invalid parameters
-          content:
-            application/json:
-              schema:
-                $ref: '#/components/schemas/ErrorResponse'
-        '500':
-<<<<<<< HEAD
-          description: Internal server error.
-=======
-          description: Internal server error
->>>>>>> 3b6c2980
+        '400':
+          description: Bad request, e.g., missing or invalid parameters
+          content:
+            application/json:
+              schema:
+                $ref: '#/components/schemas/ErrorResponse'
+        '500':
+          description: Internal server error
           content:
             application/json:
               schema:
@@ -649,37 +546,6 @@
       required:
         - email
         - password
-<<<<<<< HEAD
-    EducationDto:
-      type: object
-      properties:
-        id:
-          type: integer
-          format: int64
-          description: The unique identifier for the education
-          readOnly: true
-        type:
-          type: string
-          description: The type of education
-        name:
-          type: string
-          description: The name of the education
-        description:
-          type: string
-          description: Description of the education
-        startYear:
-          type: integer
-          description: The starting year of the education
-        endYear:
-          type: integer
-          description: The ending year of the education
-      required:
-        - type
-        - name
-        - description
-        - startYear
-        - endYear
-=======
     UserInfoDto:
       type: object
       description: Required information for registering a new user
@@ -731,5 +597,4 @@
           description: The value of the contact
       required:
         - type
-        - value
->>>>>>> 3b6c2980
+        - value