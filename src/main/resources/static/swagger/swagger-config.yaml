--- conflicted
+++ resolved
@@ -140,16 +140,12 @@
     $ref: './paths/masteries/masteries-id-mastery-history.yaml'
   /users/{userId}/interview-summaries/statistics:
     $ref: './paths/users/users-id-interviewSummaries-statistics.yaml'
-<<<<<<< HEAD
   /users/{userId}/events:
     $ref: './paths/users/users-id-events.yaml'
-
-=======
 components:
   securitySchemes:
     basicAuth:
       type: http
       scheme: basic
->>>>>>> 54d8e327
 security:
   - basicAuth: [ ]