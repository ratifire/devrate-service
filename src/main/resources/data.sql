--- conflicted
+++ resolved
@@ -1,42 +1,39 @@
 -- Create roles records
 INSERT INTO roles (id, name, description)
-SELECT *
-FROM (VALUES (1, 'Admin', 'Admin role'),
-             (2, 'User', 'User role')) AS new_roles (id, name, description)
-WHERE NOT EXISTS (SELECT 1
-                  FROM roles
-                  WHERE name IN ('Admin', 'User'));
+SELECT * FROM (
+    VALUES
+    (1, 'Admin', 'Admin role'),
+    (2, 'User', 'User role')
+) AS new_roles (id, name, description)
+WHERE NOT EXISTS (
+    SELECT 1 FROM roles WHERE name IN ('Admin', 'User')
+);
 
 --  Create user_security records
 INSERT INTO users (id, first_name, last_name, status, country, city, is_subscribed, description,
                    completed_interviews, conducted_interviews)
-SELECT *
-FROM (VALUES (8881, 'Dev1', 'Rate1', 'Java Back-End', 'Ukraine', 'Dnipro', true, 'Java developer',
-              11, 8),
-             (8882, 'Dev2', 'Rate2', 'ReactJS', 'Ukraine', 'Bila Tserkva', true,
-              'ReactJS developer', 13, 7),
-             (8883, 'Dev3', 'Rate3', 'React+JAVA', 'Ukraine', 'Lviv', true, 'Full Stack developer',
-              9, 14)) AS new_users (id, first_name, last_name, status, country, city, is_subscribed,
-                                    description,
-                                    completed_interviews, conducted_interviews)
-WHERE NOT EXISTS (SELECT 1
-                  FROM users
-                  WHERE id = new_users.id);
+SELECT * FROM (
+    VALUES
+    (8881, 'Dev1', 'Rate1', 'Java Back-End', 'Ukraine', 'Dnipro', true, 'Java developer', 11, 8),
+    (8882, 'Dev2', 'Rate2', 'ReactJS', 'Ukraine', 'Bila Tserkva', true, 'ReactJS developer', 13, 7),
+    (8883, 'Dev3', 'Rate3', 'React+JAVA', 'Ukraine', 'Lviv', true, 'Full Stack developer', 9, 14)
+) AS new_users (id, first_name, last_name, status, country, city, is_subscribed, description,
+                completed_interviews, conducted_interviews)
+WHERE NOT EXISTS (
+    SELECT 1 FROM users WHERE id = new_users.id
+);
 
 --  Create users records
 INSERT INTO user_security (id, email, is_verified, created_at, password, role_id, user_id)
-SELECT *
-FROM (VALUES (7771, 'dev1@test.com', true, CURRENT_TIMESTAMP,
-              '$2a$12$WPDhaS64wu1a4e3fKbIAaOvs3YC2a31jgV3trdv5hW6mOF.zbhqq2', 2, 8881),
-             (7772, 'dev2@test.com', true, CURRENT_TIMESTAMP,
-              '$2a$12$WPDhaS64wu1a4e3fKbIAaOvs3YC2a31jgV3trdv5hW6mOF.zbhqq2', 2, 8882),
-             (7773, 'dev3@test.com', true, CURRENT_TIMESTAMP,
-              '$2a$12$WPDhaS64wu1a4e3fKbIAaOvs3YC2a31jgV3trdv5hW6mOF.zbhqq2', 2,
-              8883)) AS new_user_security (id, email, is_verified, created_at, password, role_id,
-                                           user_id)
-WHERE NOT EXISTS (SELECT 1
-                  FROM user_security
-                  WHERE id = new_user_security.id OR email = new_user_security.email);
+SELECT * FROM (
+    VALUES
+    (7771, 'dev1@test.com', true, CURRENT_TIMESTAMP, '$2a$12$WPDhaS64wu1a4e3fKbIAaOvs3YC2a31jgV3trdv5hW6mOF.zbhqq2', 2, 8881),
+    (7772, 'dev2@test.com', true, CURRENT_TIMESTAMP, '$2a$12$WPDhaS64wu1a4e3fKbIAaOvs3YC2a31jgV3trdv5hW6mOF.zbhqq2', 2, 8882),
+    (7773, 'dev3@test.com', true, CURRENT_TIMESTAMP, '$2a$12$WPDhaS64wu1a4e3fKbIAaOvs3YC2a31jgV3trdv5hW6mOF.zbhqq2', 2, 8883)
+) AS new_user_security (id, email, is_verified, created_at, password, role_id, user_id)
+WHERE NOT EXISTS (
+    SELECT 1 FROM user_security WHERE id = new_user_security.id OR email = new_user_security.email
+);
 
 --  Create specialization records
 INSERT INTO specializations (id, name, completed_interviews, conducted_interviews, is_main, user_id)
@@ -59,61 +56,33 @@
                   WHERE id = masteries.id);
 
 --  Create skills records
-INSERT INTO skills (id, name, type, average_mark, counter, hide, is_grows, mastery_id)
+INSERT INTO skills (id, name, type, average_mark,counter, hide, is_grows, mastery_id)
 SELECT *
-<<<<<<< HEAD
-FROM (VALUES (101, 'Communication', 'SOFT_SKILL', 5.31, 3, false, true, 10001),
-             (102, 'Problem-Solving', 'SOFT_SKILL', 8.12, 5, true, false, 10001),
-             (103, 'Adaptability', 'SOFT_SKILL', 9.83, 8, false, true, 10001),
-             (104, 'Critical Thinking', 'SOFT_SKILL', 8.83, 4, true, true, 10001),
-             (105, 'Time Management', 'SOFT_SKILL', 8.83, 9, true, true, 10001),
-             (106, 'Java Core', 'HARD_SKILL', 8.88, 9, false, true, 10001),
-             (107, 'Git Hub', 'HARD_SKILL', 8.38, 9, true, false, 10001),
-             (108, 'Hibernate', 'HARD_SKILL', 0, 0, true, true, 10001),
-             (109, 'Communication', 'SOFT_SKILL', 4.41, 3, false, true, 10002),
-             (110, 'Problem-Solving', 'SOFT_SKILL', 7.62, 5, true, false, 10002),
-             (111, 'Adaptability', 'SOFT_SKILL', 8.33, 7, false, true, 10002),
-             (112, 'Critical Thinking', 'SOFT_SKILL', 8.83, 5, true, true, 10002),
-             (113, 'Time Management', 'SOFT_SKILL', 9.13, 7, false, true, 10002),
-             (114, 'Java Core', 'HARD_SKILL', 7.11, 8, true, true, 10002),
-             (115, 'Git Hub', 'HARD_SKILL', 7.66, 9, true, false, 10002),
-             (116, 'Hibernate', 'HARD_SKILL', 0, 0, false, true, 10002),
-             (117, 'Communication', 'SOFT_SKILL', 5.55, 6, true, true, 10003),
-             (118, 'Problem-Solving', 'SOFT_SKILL', 9.02, 5, true, false, 10003),
-             (119, 'Adaptability', 'SOFT_SKILL', 7.33, 9, false, true, 10003),
-             (120, 'Critical Thinking', 'SOFT_SKILL', 6.63, 8, false, true, 10003),
-             (121, 'Time Management', 'SOFT_SKILL', 6.93, 7, true, true, 10003),
-             (122, 'Java Core', 'HARD_SKILL', 8.88, 9, false, true, 10003),
-             (123, 'Git Hub', 'HARD_SKILL', 9.18, 9, true, false, 10003),
-             (124, 'Hibernate', 'HARD_SKILL', 0, 0, false, true, 10003))
+FROM (VALUES  (100001, 'Communication', 'SOFT_SKILL', 5.31, 3, true, true, 10001),
+              (100002, 'Problem-Solving', 'SOFT_SKILL', 8.12, 5, true, false, 10001),
+              (100003, 'Adaptability', 'SOFT_SKILL', 9.83, 8, true, true, 10001),
+              (100004, 'Critical Thinking', 'SOFT_SKILL', 8.83, 4, true, true, 10001),
+              (100005, 'Time Management', 'SOFT_SKILL', 8.83, 9, true, true, 10001),
+              (100006, 'Java Core', 'HARD_SKILL', 8.88, 9, true, true, 10001),
+              (100007, 'Git Hub', 'HARD_SKILL', 8.38, 9, true, false, 10001),
+              (100008, 'Hibernate', 'HARD_SKILL', 0, 0, false, true, 10001),
+              (100009, 'Communication', 'SOFT_SKILL', 4.41, 3, false, true, 10002),
+              (100010, 'Problem-Solving', 'SOFT_SKILL', 7.62, 5, false, false, 10002),
+              (100011, 'Adaptability', 'SOFT_SKILL', 8.33, 7, false, true, 10002),
+              (100012, 'Critical Thinking', 'SOFT_SKILL', 8.83, 5, false, true, 10002),
+              (100013, 'Time Management', 'SOFT_SKILL', 9.13, 7, false, true, 10002),
+              (100014, 'Java Core', 'HARD_SKILL', 7.11, 8, false, true, 10002),
+              (100015, 'Git Hub', 'HARD_SKILL', 7.66, 9, false, false, 10002),
+              (100016, 'Hibernate', 'HARD_SKILL', 0, 0, false, true, 10002),
+              (100017, 'Communication', 'SOFT_SKILL', 5.55, 6, false, true, 10003),
+              (100018, 'Problem-Solving', 'SOFT_SKILL', 9.02, 5, false, false, 10003),
+              (100019, 'Adaptability', 'SOFT_SKILL', 7.33, 9, false, true, 10003),
+              (100020, 'Critical Thinking', 'SOFT_SKILL', 6.63, 8, false, true, 10003),
+              (100021, 'Time Management', 'SOFT_SKILL', 6.93, 7, false, true, 10003),
+              (100022, 'Java Core', 'HARD_SKILL', 8.88, 9, false, true, 10003),
+              (100023, 'Git Hub', 'HARD_SKILL', 9.18, 9, false, false, 10003),
+              (100024, 'Hibernate', 'HARD_SKILL', 0, 0, false, true, 10003))
          AS skills (id, name, type, average_mark, counter, hide, is_grows, mastery_id)
-=======
-FROM (VALUES  (100001, 'Communication', 'SOFT_SKILL', 5.31, 3, true, 10001),
-              (100002, 'Problem-Solving', 'SOFT_SKILL', 8.12, 5, false, 10001),
-              (100003, 'Adaptability', 'SOFT_SKILL', 9.83, 8, true, 10001),
-              (100004, 'Critical Thinking', 'SOFT_SKILL', 8.83, 4, true, 10001),
-              (100005, 'Time Management', 'SOFT_SKILL', 8.83, 9, true, 10001),
-              (100006, 'Java Core', 'HARD_SKILL', 8.88, 9, true, 10001),
-              (100007, 'Git Hub', 'HARD_SKILL', 8.38, 9, false, 10001),
-              (100008, 'Hibernate', 'HARD_SKILL', 0, 0, true, 10001),
-              (100009, 'Communication', 'SOFT_SKILL', 4.41, 3, true, 10002),
-              (100010, 'Problem-Solving', 'SOFT_SKILL', 7.62, 5, false, 10002),
-              (100011, 'Adaptability', 'SOFT_SKILL', 8.33, 7, true, 10002),
-              (100012, 'Critical Thinking', 'SOFT_SKILL', 8.83, 5, true, 10002),
-              (100013, 'Time Management', 'SOFT_SKILL', 9.13, 7, true, 10002),
-              (100014, 'Java Core', 'HARD_SKILL', 7.11, 8, true, 10002),
-              (100015, 'Git Hub', 'HARD_SKILL', 7.66, 9, false, 10002),
-              (100016, 'Hibernate', 'HARD_SKILL', 0, 0, true, 10002),
-              (100017, 'Communication', 'SOFT_SKILL', 5.55, 6, true, 10003),
-              (100018, 'Problem-Solving', 'SOFT_SKILL', 9.02, 5, false, 10003),
-              (100019, 'Adaptability', 'SOFT_SKILL', 7.33, 9, true, 10003),
-              (100020, 'Critical Thinking', 'SOFT_SKILL', 6.63, 8, true, 10003),
-              (100021, 'Time Management', 'SOFT_SKILL', 6.93, 7, true, 10003),
-              (100022, 'Java Core', 'HARD_SKILL', 8.88, 9, true, 10003),
-              (100023, 'Git Hub', 'HARD_SKILL', 9.18, 9, false, 10003),
-              (100024, 'Hibernate', 'HARD_SKILL', 0, 0, true, 10003))
-         AS skills (id, name, type, average_mark, counter, is_grows, mastery_id)
->>>>>>> d9bae235
 WHERE NOT EXISTS (SELECT 1
                   FROM skills
                   WHERE id = skills.id);
