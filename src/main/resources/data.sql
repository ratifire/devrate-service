--- conflicted
+++ resolved
@@ -627,49 +627,28 @@
 );
 
 -- Insert interview summaries for 10 days
-<<<<<<< HEAD
-INSERT INTO interview_histories (id, date_time, duration, user_id, specialization, mastery_level, role, attendee_id, attendee_mastery_level, attendee_specialization, feedback, is_visible, interview_id)
-SELECT id, date_time, duration, user_id, specialization, mastery_level, role, attendee_id, attendee_mastery_level, attendee_specialization, feedback, is_visible, interview_id
-FROM (
-VALUES
-    (1000, '2024-07-21T12:40:00Z'::timestamptz, 60, 8881, 'Frontend Developer', 1, 'CANDIDATE', 8882, 3, 'Full stack Developer', 'Great interview', true, 22562),
-    (2000, '2024-07-21T12:23:00Z'::timestamptz, 60, 8882, 'Frontend Developer', 1, 'INTERVIEWER', 8881, 1, 'JavaScript Developer', 'Good communication skills', true, 22563),
-    (3001, '2024-09-08T12:00:00Z'::timestamptz, 45, 8881, 'Backend Developer', 2, 'CANDIDATE', 8882, 2, 'Java Developer', 'Positive feedback', true, 22564),
-    (5000, '2024-07-23T12:00:00Z'::timestamptz, 45, 8881, 'Backend Developer', 2, 'CANDIDATE', 8882, 2, 'Java Developer', 'Needs improvement', true, 22565),
-    (6000, '2024-07-24T12:00:00Z'::timestamptz, 45, 8882, 'Backend Developer', 2, 'INTERVIEWER', 8881, 2, 'Backend full stack', 'Strong technical knowledge', true, 22566),
-    (7000, '2024-07-25T12:00:00Z'::timestamptz, 50, 8881, 'PHP Developer', 1, 'CANDIDATE', 8882, 2, 'PHP Dev', 'Good experience', true, 22567),
-    (8000, '2024-07-26T12:00:00Z'::timestamptz, 45, 8882, 'Backend Developer', 2, 'INTERVIEWER', 8881, 2, 'Backend full stack', 'Lacked leadership skills', true, 22568),
-    (9000, '2024-07-26T12:00:00Z'::timestamptz, 90, 8881, 'Interview with candidate 7', 1, 'CANDIDATE', 8882, 2, 'JS Developer', 'Excellent problem-solving skills', true, 22569),
-    (10000, '2024-07-27T12:00:00Z'::timestamptz, 50, 8882, 'PHP Developer', 1, 'INTERVIEWER', 8881, 1, 'Frontend developer', 'Attention to detail', true, 22570),
-    (11000, '2024-07-27T12:00:00Z'::timestamptz, 45, 8881, 'Interview with candidate 9', 2, 'CANDIDATE', 8882, 2, 'C# Developer', 'Strong decision making', true, 22571),
-    (12000, '2024-07-27T12:00:00Z'::timestamptz, 30, 8882, 'Interview with candidate 10', 3, 'INTERVIEWER', 8881, 1, 'Node Developer', 'Good technical understanding', true, 22572),
-    (13000, '2024-07-28T12:00:00Z'::timestamptz, 90, 8881, 'Interview with candidate 11', 3, 'CANDIDATE', 8882, 3, 'ADA Developer', 'Excellent performance', true, 22573),
-    (14000, '2024-07-28T12:00:00Z'::timestamptz, 75, 8882, 'Interview with candidate 12', 3, 'INTERVIEWER', 8881, 3, 'ADA Developer', 'Experience could be improved', true, 22574)
-) AS new_interview_histories (id, date_time, duration, user_id, specialization, mastery_level, role, attendee_id, attendee_mastery_level, attendee_specialization, feedback, is_visible, interview_id)
-=======
 INSERT INTO interview_histories (id, date_time, duration, user_id, specialization, mastery_level, role,
                                  attendee_id, attendee_first_name, attendee_last_name, attendee_mastery_level,
-                                 attendee_specialization, feedback)
+                                 attendee_specialization, feedback, is_visible, interview_id)
 SELECT id, date_time, duration, user_id, specialization, mastery_level, role, attendee_id, attendee_first_name,
-       attendee_last_name, attendee_mastery_level, attendee_specialization, feedback
+       attendee_last_name, attendee_mastery_level, attendee_specialization, feedback, is_visible, interview_id
 FROM (
 VALUES
-    (1000, '2024-07-21T12:40:00Z'::timestamptz, 60, 8881, 'Frontend Developer', 1, 'CANDIDATE', 8882, 'Ratifire', 'First', 3, 'Full stack Developer', 'Great interview'),
-    (2000, '2024-07-21T12:23:00Z'::timestamptz, 60, 8882, 'Frontend Developer', 1, 'INTERVIEWER', 8881, 'John', 'Rate', 1, 'JavaScript Developer', 'Good communication skills'),
-    (3001, '2024-09-08T12:00:00Z'::timestamptz, 45, 8881, 'Backend Developer', 2, 'CANDIDATE', 8882, 'Ratifire', 'First', 2, 'Java Developer', 'Positive feedback'),
-    (5000, '2024-07-23T12:00:00Z'::timestamptz, 45, 8881, 'Backend Developer', 2, 'CANDIDATE', 8882, 'Ratifire', 'First', 2, 'Java Developer', 'Needs improvement'),
-    (6000, '2024-07-24T12:00:00Z'::timestamptz, 45, 8882, 'Backend Developer', 2, 'INTERVIEWER', 8881, 'John', 'Rate', 2, 'Backend full stack', 'Strong technical knowledge'),
-    (7000, '2024-07-25T12:00:00Z'::timestamptz, 50, 8881, 'PHP Developer', 1, 'CANDIDATE', 8882, 'Ratifire', 'First', 2, 'PHP Dev', 'Good experience'),
-    (8000, '2024-07-26T12:00:00Z'::timestamptz, 45, 8882, 'Backend Developer', 2, 'INTERVIEWER', 8881, 'John', 'Rate', 2, 'Backend full stack', 'Lacked leadership skills'),
-    (9000, '2024-07-26T12:00:00Z'::timestamptz, 90, 8881, 'Interview with candidate 7', 1, 'CANDIDATE', 8882, 'Ratifire', 'First', 2, 'JS Developer', 'Excellent problem-solving skills'),
-    (10000, '2024-07-27T12:00:00Z'::timestamptz, 50, 8882, 'PHP Developer', 1, 'INTERVIEWER', 8881, 'John', 'Rate', 1, 'Frontend developer', 'Attention to detail'),
-    (11000, '2024-07-27T12:00:00Z'::timestamptz, 45, 8881, 'Interview with candidate 9', 2, 'CANDIDATE', 8882, 'Ratifire', 'First', 2, 'C# Developer', 'Strong decision making'),
-    (12000, '2024-07-27T12:00:00Z'::timestamptz, 30, 8882, 'Interview with candidate 10', 3, 'INTERVIEWER', 8881, 'John', 'Rate', 1, 'Node Developer', 'Good technical understanding'),
-    (13000, '2024-07-28T12:00:00Z'::timestamptz, 90, 8881, 'Interview with candidate 11', 3, 'CANDIDATE', 8882, 'Ratifire', 'First', 3, 'ADA Developer', 'Excellent performance'),
-    (14000, '2024-07-28T12:00:00Z'::timestamptz, 75, 8882, 'Interview with candidate 12', 3, 'INTERVIEWER', 8881, 'John', 'Rate', 3, 'ADA Developer', 'Experience could be improved')
+    (1000, '2024-07-21T12:40:00Z'::timestamptz, 60, 8881, 'Frontend Developer', 1, 'CANDIDATE', 8882, 'Ratifire', 'First', 3, 'Full stack Developer', 'Great interview', true, 22562),
+    (2000, '2024-07-21T12:23:00Z'::timestamptz, 60, 8882, 'Frontend Developer', 1, 'INTERVIEWER', 8881, 'John', 'Rate', 1, 'JavaScript Developer', 'Good communication skills', true, 22563),
+    (3001, '2024-09-08T12:00:00Z'::timestamptz, 45, 8881, 'Backend Developer', 2, 'CANDIDATE', 8882, 'Ratifire', 'First', 2, 'Java Developer', 'Positive feedback', true, 22564),
+    (5000, '2024-07-23T12:00:00Z'::timestamptz, 45, 8881, 'Backend Developer', 2, 'CANDIDATE', 8882, 'Ratifire', 'First', 2, 'Java Developer', 'Needs improvement', true, 22565),
+    (6000, '2024-07-24T12:00:00Z'::timestamptz, 45, 8882, 'Backend Developer', 2, 'INTERVIEWER', 8881, 'John', 'Rate', 2, 'Backend full stack', 'Strong technical knowledge', true, 22566),
+    (7000, '2024-07-25T12:00:00Z'::timestamptz, 50, 8881, 'PHP Developer', 1, 'CANDIDATE', 8882, 'Ratifire', 'First', 2, 'PHP Dev', 'Good experience', true, 22567),
+    (8000, '2024-07-26T12:00:00Z'::timestamptz, 45, 8882, 'Backend Developer', 2, 'INTERVIEWER', 8881, 'John', 'Rate', 2, 'Backend full stack', 'Lacked leadership skills', true, 22568),
+    (9000, '2024-07-26T12:00:00Z'::timestamptz, 90, 8881, 'Interview with candidate 7', 1, 'CANDIDATE', 8882, 'Ratifire', 'First', 2, 'JS Developer', 'Excellent problem-solving skills', true, 22569),
+    (10000, '2024-07-27T12:00:00Z'::timestamptz, 50, 8882, 'PHP Developer', 1, 'INTERVIEWER', 8881, 'John', 'Rate', 1, 'Frontend developer', 'Attention to detail', true, 22570),
+    (11000, '2024-07-27T12:00:00Z'::timestamptz, 45, 8881, 'Interview with candidate 9', 2, 'CANDIDATE', 8882, 'Ratifire', 'First', 2, 'C# Developer', 'Strong decision making', true, 22571),
+    (12000, '2024-07-27T12:00:00Z'::timestamptz, 30, 8882, 'Interview with candidate 10', 3, 'INTERVIEWER', 8881, 'John', 'Rate', 1, 'Node Developer', 'Good technical understanding', true, 22572),
+    (13000, '2024-07-28T12:00:00Z'::timestamptz, 90, 8881, 'Interview with candidate 11', 3, 'CANDIDATE', 8882, 'Ratifire', 'First', 3, 'ADA Developer', 'Excellent performance', true, 22573),
+    (14000, '2024-07-28T12:00:00Z'::timestamptz, 75, 8882, 'Interview with candidate 12', 3, 'INTERVIEWER', 8881, 'John', 'Rate', 3, 'ADA Developer', 'Experience could be improved', true, 22574)
 ) AS new_interview_histories (id, date_time, duration, user_id, specialization, mastery_level, role, attendee_id,
-    attendee_first_name, attendee_last_name, attendee_mastery_level, attendee_specialization, feedback)
->>>>>>> b27bd656
+    attendee_first_name, attendee_last_name, attendee_mastery_level, attendee_specialization, feedback, is_visible, interview_id)
 WHERE NOT EXISTS (
     SELECT 1
     FROM interview_histories
@@ -677,47 +656,27 @@
 );
 
 -- Insert interview summaries for each month of the year
-<<<<<<< HEAD
-INSERT INTO interview_histories (id, date_time, duration, user_id, specialization, mastery_level, role, attendee_id, attendee_mastery_level, attendee_specialization, feedback, is_visible, interview_id)
-SELECT id, date_time, duration, user_id, specialization, mastery_level, role, attendee_id, attendee_mastery_level, attendee_specialization, feedback, is_visible, interview_id
-FROM (
-VALUES
-    (15000, '2023-11-01T12:00:00Z'::timestamptz, 60, 8881, 'Interview with candidate 13', 1, 'CANDIDATE', 8882, 2, 'Full Stack Developer', 'Great potential', true, 22550),
-    (16000, '2023-12-01T12:00:00Z'::timestamptz, 45, 8882, 'Interview with candidate 14', 1, 'INTERVIEWER', 8881, 1, 'JavaScript Developer', 'Needs technical training', true, 22551),
-    (17000, '2023-12-01T12:00:00Z'::timestamptz, 30, 8881, 'Interview with candidate 15', 2, 'CANDIDATE', 8882, 2, 'Java Developer', 'Not enough experience', true, 22552),
-    (18000, '2023-12-01T12:00:00Z'::timestamptz, 90, 8882, 'Interview with candidate 16', 2, 'INTERVIEWER', 8881, 1, 'Backend Developer', 'Great leadership qualities', true, 22553),
-    (19000, '2024-01-01T12:00:00Z'::timestamptz, 75, 8881, 'Interview with candidate 17', 1, 'CANDIDATE', 8882, 2, 'PHP Developer', 'Technically strong', true, 22554),
-    (20000, '2024-02-01T12:00:00Z'::timestamptz, 60, 8882, 'Interview with candidate 18', 1, 'INTERVIEWER', 8881, 1, 'Frontend Developer', 'Solid skills', true, 22555),
-    (21000, '2024-03-01T12:00:00Z'::timestamptz, 45, 8881, 'Interview with candidate 19', 2, 'CANDIDATE', 8882, 2, 'C# Developer', 'Attention to detail', true, 22556),
-    (22000, '2024-04-01T12:00:00Z'::timestamptz, 30, 8882, 'Interview with candidate 20', 2, 'INTERVIEWER', 8881, 1, 'Node Developer', 'Lacks team coordination', true, 22557),
-    (23000, '2024-05-01T12:00:00Z'::timestamptz, 90, 8881, 'Interview with candidate 21', 1, 'CANDIDATE', 8882, 2, 'React Developer', 'Excellent coding skills', true, 22558),
-    (24000, '2024-06-01T12:00:00Z'::timestamptz, 75, 8882, 'Interview with candidate 22', 1, 'INTERVIEWER', 8881, 1, 'Angular Developer', 'Could improve in testing', true, 22559),
-    (25000, '2024-07-01T12:00:00Z'::timestamptz, 60, 8881, 'Interview with candidate 23', 2, 'CANDIDATE', 8882, 2, 'Vue Developer', 'Good problem-solving', true, 22560),
-    (26000, '2024-08-01T12:00:00Z'::timestamptz, 45, 8882, 'Interview with candidate 24', 1, 'INTERVIEWER', 8881, 1, 'Svelte Developer', 'Requires further training', true, 22561)
-) AS new_interview_histories (id, date_time, duration, user_id, specialization, mastery_level, role, attendee_id, attendee_mastery_level, attendee_specialization, feedback, is_visible, interview_id)
-=======
 INSERT INTO interview_histories (id, date_time, duration, user_id, specialization, mastery_level, role,
                                  attendee_id, attendee_first_name, attendee_last_name, attendee_mastery_level,
-                                 attendee_specialization, feedback)
+                                 attendee_specialization, feedback, is_visible, interview_id)
 SELECT id, date_time, duration, user_id, specialization, mastery_level, role, attendee_id, attendee_first_name,
-       attendee_last_name, attendee_mastery_level, attendee_specialization, feedback
+       attendee_last_name, attendee_mastery_level, attendee_specialization, feedback, is_visible, interview_id
 FROM (
 VALUES
-    (15000, '2023-11-01T12:00:00Z'::timestamptz, 60, 8881, 'Interview with candidate 13', 1, 'CANDIDATE', 8882, 'Ratifire', 'First', 2, 'Full Stack Developer', 'Great potential'),
-    (16000, '2023-12-01T12:00:00Z'::timestamptz, 45, 8882, 'Interview with candidate 14', 1, 'INTERVIEWER', 8881, 'John', 'Rate', 1, 'JavaScript Developer', 'Needs technical training'),
-    (17000, '2023-12-01T12:00:00Z'::timestamptz, 30, 8881, 'Interview with candidate 15', 2, 'CANDIDATE', 8882, 'Ratifire', 'First', 2, 'Java Developer', 'Not enough experience'),
-    (18000, '2023-12-01T12:00:00Z'::timestamptz, 90, 8882, 'Interview with candidate 16', 2, 'INTERVIEWER', 8881, 'John', 'Rate', 1, 'Backend Developer', 'Great leadership qualities'),
-    (19000, '2024-01-01T12:00:00Z'::timestamptz, 75, 8881, 'Interview with candidate 17', 1, 'CANDIDATE', 8882, 'Ratifire', 'First', 2, 'PHP Developer', 'Technically strong'),
-    (20000, '2024-02-01T12:00:00Z'::timestamptz, 60, 8882, 'Interview with candidate 18', 1, 'INTERVIEWER', 8881, 'John', 'Rate', 1, 'Frontend Developer', 'Solid skills'),
-    (21000, '2024-03-01T12:00:00Z'::timestamptz, 45, 8881, 'Interview with candidate 19', 2, 'CANDIDATE', 8882, 'Ratifire', 'First', 2, 'C# Developer', 'Attention to detail'),
-    (22000, '2024-04-01T12:00:00Z'::timestamptz, 30, 8882, 'Interview with candidate 20', 2, 'INTERVIEWER', 8881, 'John', 'Rate', 1, 'Node Developer', 'Lacks team coordination'),
-    (23000, '2024-05-01T12:00:00Z'::timestamptz, 90, 8881, 'Interview with candidate 21', 1, 'CANDIDATE', 8882, 'Ratifire', 'First', 2, 'React Developer', 'Excellent coding skills'),
-    (24000, '2024-06-01T12:00:00Z'::timestamptz, 75, 8882, 'Interview with candidate 22', 1, 'INTERVIEWER', 8881, 'John', 'Rate', 1, 'Angular Developer', 'Could improve in testing'),
-    (25000, '2024-07-01T12:00:00Z'::timestamptz, 60, 8881, 'Interview with candidate 23', 2, 'CANDIDATE', 8882, 'Ratifire', 'First', 2, 'Vue Developer', 'Good problem-solving'),
-    (26000, '2024-08-01T12:00:00Z'::timestamptz, 45, 8882, 'Interview with candidate 24', 1, 'INTERVIEWER', 8881, 'John', 'Rate', 1, 'Svelte Developer', 'Requires further training')
+    (15000, '2023-11-01T12:00:00Z'::timestamptz, 60, 8881, 'Interview with candidate 13', 1, 'CANDIDATE', 8882, 'Ratifire', 'First', 2, 'Full Stack Developer', 'Great potential',true, 22575),
+    (16000, '2023-12-01T12:00:00Z'::timestamptz, 45, 8882, 'Interview with candidate 14', 1, 'INTERVIEWER', 8881, 'John', 'Rate', 1, 'JavaScript Developer', 'Needs technical training',true, 22576),
+    (17000, '2023-12-01T12:00:00Z'::timestamptz, 30, 8881, 'Interview with candidate 15', 2, 'CANDIDATE', 8882, 'Ratifire', 'First', 2, 'Java Developer', 'Not enough experience',true, 22577),
+    (18000, '2023-12-01T12:00:00Z'::timestamptz, 90, 8882, 'Interview with candidate 16', 2, 'INTERVIEWER', 8881, 'John', 'Rate', 1, 'Backend Developer', 'Great leadership qualities',true, 22578),
+    (19000, '2024-01-01T12:00:00Z'::timestamptz, 75, 8881, 'Interview with candidate 17', 1, 'CANDIDATE', 8882, 'Ratifire', 'First', 2, 'PHP Developer', 'Technically strong',true, 22579),
+    (20000, '2024-02-01T12:00:00Z'::timestamptz, 60, 8882, 'Interview with candidate 18', 1, 'INTERVIEWER', 8881, 'John', 'Rate', 1, 'Frontend Developer', 'Solid skills',true, 22580),
+    (21000, '2024-03-01T12:00:00Z'::timestamptz, 45, 8881, 'Interview with candidate 19', 2, 'CANDIDATE', 8882, 'Ratifire', 'First', 2, 'C# Developer', 'Attention to detail',true, 22581),
+    (22000, '2024-04-01T12:00:00Z'::timestamptz, 30, 8882, 'Interview with candidate 20', 2, 'INTERVIEWER', 8881, 'John', 'Rate', 1, 'Node Developer', 'Lacks team coordination',true, 22582),
+    (23000, '2024-05-01T12:00:00Z'::timestamptz, 90, 8881, 'Interview with candidate 21', 1, 'CANDIDATE', 8882, 'Ratifire', 'First', 2, 'React Developer', 'Excellent coding skills',true, 22583),
+    (24000, '2024-06-01T12:00:00Z'::timestamptz, 75, 8882, 'Interview with candidate 22', 1, 'INTERVIEWER', 8881, 'John', 'Rate', 1, 'Angular Developer', 'Could improve in testing',true, 22584),
+    (25000, '2024-07-01T12:00:00Z'::timestamptz, 60, 8881, 'Interview with candidate 23', 2, 'CANDIDATE', 8882, 'Ratifire', 'First', 2, 'Vue Developer', 'Good problem-solving',true, 22585),
+    (26000, '2024-08-01T12:00:00Z'::timestamptz, 45, 8882, 'Interview with candidate 24', 1, 'INTERVIEWER', 8881, 'John', 'Rate', 1, 'Svelte Developer', 'Requires further training',true, 22586)
 ) AS new_interview_histories (id, date_time, duration, user_id, specialization, mastery_level, role, attendee_id, attendee_first_name,
-                              attendee_last_name, attendee_mastery_level, attendee_specialization, feedback)
->>>>>>> b27bd656
+                              attendee_last_name, attendee_mastery_level, attendee_specialization, feedback, is_visible, interview_id)
 WHERE NOT EXISTS (
     SELECT 1
     FROM interview_histories
@@ -955,113 +914,58 @@
       AND interview_history_id = new_interview_histories_users.interview_history_id
 );
 
-<<<<<<< HEAD
-INSERT INTO interviews (id, user_id, mastery_id, role, event_id, room_url, start_time, is_visible)
+INSERT INTO interviews (id, user_id, mastery_id, role, event_id, room_url, start_time, request_comment, is_visible)
 SELECT * FROM (
                   VALUES
-                      (20001,8881, 10001, 'CANDIDATE', 10001, 'https://testlink/1', '2025-02-21T12:00:00Z'::timestamptz, true),
-                      (20002,8882, 10009, 'INTERVIEWER', 10001, 'https://testlink/1', '2025-02-21T12:00:00Z'::timestamptz, true),
-                      (20003,8881, 10001, 'CANDIDATE', 10002, 'https://testlink/2', '2025-02-21T14:00:00Z'::timestamptz, true),
-                      (20004,8882, 10009, 'INTERVIEWER', 10002, 'https://testlink/2', '2025-02-21T14:00:00Z'::timestamptz, true),
-                      (20005,8881, 10001, 'CANDIDATE', 10003, 'https://testlink/3', '2025-02-21T16:00:00Z'::timestamptz, true),
-                      (20006,8882, 10009, 'INTERVIEWER', 10003, 'https://testlink/3', '2025-02-21T16:00:00Z'::timestamptz, true),
-                      (20007,8881, 10001, 'CANDIDATE', 10004, 'https://testlink/4', '2025-02-21T18:00:00Z'::timestamptz, true),
-                      (20008,8882, 10009, 'INTERVIEWER', 10004, 'https://testlink/4', '2025-02-21T18:00:00Z'::timestamptz, true),
-                      (20009,8881, 10001, 'CANDIDATE', 10005, 'https://testlink/5', '2025-02-21T20:00:00Z'::timestamptz, true),
-                      (20010,8882, 10009, 'INTERVIEWER', 10005, 'https://testlink/5', '2025-02-21T20:00:00Z'::timestamptz, true),
-                      (20011,8881, 10001, 'CANDIDATE', 10006, 'https://testlink/6', '2025-02-21T22:00:00Z'::timestamptz, true),
-                      (20012,8882, 10009, 'INTERVIEWER', 10006, 'https://testlink/6', '2025-02-21T22:00:00Z'::timestamptz, true),
-                      (20013,8881, 10001, 'CANDIDATE', 10007, 'https://testlink/7', '2025-02-22T10:00:00Z'::timestamptz, true),
-                      (20014,8882, 10009, 'INTERVIEWER', 10007, 'https://testlink/7', '2025-02-22T10:00:00Z'::timestamptz, true),
-                      (20015,8881, 10001, 'CANDIDATE', 10008, 'https://testlink/8', '2025-02-22T15:00:00Z'::timestamptz, true),
-                      (20016,8882, 10009, 'INTERVIEWER', 10008, 'https://testlink/8', '2025-02-22T15:00:00Z'::timestamptz, true),
-                      (20017,8881, 10001, 'CANDIDATE', 10009, 'https://testlink/9', '2025-02-22T18:00:00Z'::timestamptz, true),
-                      (20018,8882, 10009, 'INTERVIEWER', 10009, 'https://testlink/9', '2025-02-22T18:00:00Z'::timestamptz, true),
-                      (20019,8881, 10001, 'CANDIDATE', 10010, 'https://testlink/10', '2025-02-23T11:00:00Z'::timestamptz, true),
-                      (20020,8882, 10009, 'INTERVIEWER', 10010, 'https://testlink/10', '2025-02-23T11:00:00Z'::timestamptz, true),
-                      (20021,8881, 10001, 'CANDIDATE', 10011, 'https://testlink/11', '2025-02-24T14:00:00Z'::timestamptz, true),
-                      (20022,8882, 10009, 'INTERVIEWER', 10011, 'https://testlink/11', '2025-02-24T14:00:00Z'::timestamptz, true),
-                      (20023,8881, 10001, 'CANDIDATE', 10012, 'https://testlink/12', '2025-02-05T10:00:00Z'::timestamptz, true),
-                      (20024,8882, 10009, 'INTERVIEWER', 10012, 'https://testlink/12', '2025-02-05T10:00:00Z'::timestamptz, true),
-                      (20025, 8881, 10001, 'CANDIDATE', 10013, 'https://testlink/13', '2025-03-01T09:00:00Z'::timestamptz, true),
-                      (20026, 8882, 10009, 'INTERVIEWER', 10013, 'https://testlink/13', '2025-03-01T09:00:00Z'::timestamptz, true),
-                      (20027, 8881, 10001, 'CANDIDATE', 10014, 'https://testlink/14', '2025-03-01T11:00:00Z'::timestamptz, true),
-                      (20028, 8882, 10009, 'INTERVIEWER', 10014, 'https://testlink/14', '2025-03-01T11:00:00Z'::timestamptz, true),
-                      (20029, 8881, 10001, 'CANDIDATE', 10015, 'https://testlink/15', '2025-03-01T13:00:00Z'::timestamptz, true),
-                      (20030, 8882, 10009, 'INTERVIEWER', 10015, 'https://testlink/15', '2025-03-01T13:00:00Z'::timestamptz, true),
-                      (20031, 8881, 10001, 'CANDIDATE', 10016, 'https://testlink/16', '2025-03-01T15:00:00Z'::timestamptz, true),
-                      (20032, 8882, 10009, 'INTERVIEWER', 10016, 'https://testlink/16', '2025-03-01T15:00:00Z'::timestamptz, true),
-                      (20033, 8881, 10001, 'CANDIDATE', 10017, 'https://testlink/17', '2025-02-06T17:00:00Z'::timestamptz, true),
-                      (20034, 8882, 10009, 'INTERVIEWER', 10017, 'https://testlink/17', '2025-02-06T17:00:00Z'::timestamptz, true),
-                      (20035, 8881, 10001, 'CANDIDATE', 10018, 'https://testlink/18', '2025-02-06T19:00:00Z'::timestamptz, true),
-                      (20036, 8882, 10009, 'INTERVIEWER', 10018, 'https://testlink/18', '2025-02-06T19:00:00Z'::timestamptz, true),
-                      (20037, 8881, 10001, 'CANDIDATE', 10019, 'https://testlink/19', '2025-03-02T09:00:00Z'::timestamptz, true),
-                      (20038, 8882, 10009, 'INTERVIEWER', 10019, 'https://testlink/19', '2025-03-02T09:00:00Z'::timestamptz, true),
-                      (20039, 8881, 10001, 'CANDIDATE', 10020, 'https://testlink/20', '2025-03-02T11:00:00Z'::timestamptz, true),
-                      (20040, 8882, 10009, 'INTERVIEWER', 10020, 'https://testlink/20', '2025-03-02T11:00:00Z'::timestamptz, true),
-                      (20041, 8881, 10001, 'CANDIDATE', 10021, 'https://testlink/21', '2025-03-02T13:00:00Z'::timestamptz, true),
-                      (20042, 8882, 10009, 'INTERVIEWER', 10021, 'https://testlink/21', '2025-03-02T13:00:00Z'::timestamptz, true),
-                      (20043, 8881, 10001, 'CANDIDATE', 10022, 'https://testlink/22', '2025-03-02T15:00:00Z'::timestamptz, true),
-                      (20044, 8882, 10009, 'INTERVIEWER', 10022, 'https://testlink/22', '2025-03-02T15:00:00Z'::timestamptz, true),
-                      (20045, 8881, 10001, 'CANDIDATE', 10023, 'https://testlink/23', '2025-03-02T17:00:00Z'::timestamptz, true),
-                      (20046, 8882, 10009, 'INTERVIEWER', 10023, 'https://testlink/23', '2025-03-02T17:00:00Z'::timestamptz, true),
-                      (20047, 8881, 10001, 'CANDIDATE', 10024, 'https://testlink/24', '2025-03-02T19:00:00Z'::timestamptz, true),
-                      (20048, 8882, 10009, 'INTERVIEWER', 10024, 'https://testlink/24', '2025-03-02T19:00:00Z'::timestamptz, true)
-) AS new_interviews (id, user_id, mastery_id, role, event_id, room_url, start_time, is_visible)
-=======
-INSERT INTO interviews (id, user_id, mastery_id, role, event_id, room_url, start_time, request_comment)
-SELECT * FROM (
-                  VALUES
-                      (20001,8881, 10001, 'CANDIDATE', 10001, 'https://testlink/1', '2025-02-21T12:00:00Z'::timestamptz, 'Request comment 8881. Interview Id 20001'),
-                      (20002,8882, 10009, 'INTERVIEWER', 10001, 'https://testlink/1', '2025-02-21T12:00:00Z'::timestamptz, 'Request comment 8882. Interview Id 20002'),
-                      (20003,8881, 10001, 'CANDIDATE', 10002, 'https://testlink/2', '2025-02-21T14:00:00Z'::timestamptz, 'Request comment 8881. Interview Id 20003'),
-                      (20004,8882, 10009, 'INTERVIEWER', 10002, 'https://testlink/2', '2025-02-21T14:00:00Z'::timestamptz, 'Request comment 8882. Interview Id 20004'),
-                      (20005,8881, 10001, 'CANDIDATE', 10003, 'https://testlink/3', '2025-02-21T16:00:00Z'::timestamptz, 'Request comment 8881. Interview Id 20005'),
-                      (20006,8882, 10009, 'INTERVIEWER', 10003, 'https://testlink/3', '2025-02-21T16:00:00Z'::timestamptz, 'Request comment 8882. Interview Id 20006'),
-                      (20007,8881, 10001, 'CANDIDATE', 10004, 'https://testlink/4', '2025-02-21T18:00:00Z'::timestamptz, 'Request comment 8881. Interview Id 20007'),
-                      (20008,8882, 10009, 'INTERVIEWER', 10004, 'https://testlink/4', '2025-02-21T18:00:00Z'::timestamptz, 'Request comment 8882. Interview Id 20008'),
-                      (20009,8881, 10001, 'CANDIDATE', 10005, 'https://testlink/5', '2025-02-21T20:00:00Z'::timestamptz, 'Request comment 8881. Interview Id 20009'),
-                      (20010,8882, 10009, 'INTERVIEWER', 10005, 'https://testlink/5', '2025-02-21T20:00:00Z'::timestamptz, 'Request comment 8882. Interview Id 20010'),
-                      (20011,8881, 10001, 'CANDIDATE', 10006, 'https://testlink/6', '2025-02-21T22:00:00Z'::timestamptz, 'Request comment 8881. Interview Id 20011'),
-                      (20012,8882, 10009, 'INTERVIEWER', 10006, 'https://testlink/6', '2025-02-21T22:00:00Z'::timestamptz, 'Request comment 8882. Interview Id 20012'),
-                      (20013,8881, 10001, 'CANDIDATE', 10007, 'https://testlink/7', '2025-02-22T10:00:00Z'::timestamptz, 'Request comment 8881. Interview Id 20013'),
-                      (20014,8882, 10009, 'INTERVIEWER', 10007, 'https://testlink/7', '2025-02-22T10:00:00Z'::timestamptz, 'Request comment 8882. Interview Id 20014'),
-                      (20015,8881, 10001, 'CANDIDATE', 10008, 'https://testlink/8', '2025-02-22T15:00:00Z'::timestamptz, 'Request comment 8881. Interview Id 20015'),
-                      (20016,8882, 10009, 'INTERVIEWER', 10008, 'https://testlink/8', '2025-02-22T15:00:00Z'::timestamptz, 'Request comment 8882. Interview Id 20016'),
-                      (20017,8881, 10001, 'CANDIDATE', 10009, 'https://testlink/9', '2025-02-22T18:00:00Z'::timestamptz, 'Request comment 8881. Interview Id 20017'),
-                      (20018,8882, 10009, 'INTERVIEWER', 10009, 'https://testlink/9', '2025-02-22T18:00:00Z'::timestamptz, 'Request comment 8882. Interview Id 20018'),
-                      (20019,8881, 10001, 'CANDIDATE', 10010, 'https://testlink/10', '2025-02-23T11:00:00Z'::timestamptz, 'Request comment 8881. Interview Id 20019'),
-                      (20020,8882, 10009, 'INTERVIEWER', 10010, 'https://testlink/10', '2025-02-23T11:00:00Z'::timestamptz, 'Request comment 8882. Interview Id 20020'),
-                      (20021,8881, 10001, 'CANDIDATE', 10011, 'https://testlink/11', '2025-02-24T14:00:00Z'::timestamptz, 'Request comment 8881. Interview Id 20021'),
-                      (20022,8882, 10009, 'INTERVIEWER', 10011, 'https://testlink/11', '2025-02-24T14:00:00Z'::timestamptz, 'Request comment 8882. Interview Id 20022'),
-                      (20023,8881, 10001, 'CANDIDATE', 10012, 'https://testlink/12', '2025-02-05T10:00:00Z'::timestamptz, 'Request comment 8881. Interview Id 20023'),
-                      (20024,8882, 10009, 'INTERVIEWER', 10012, 'https://testlink/12', '2025-02-05T10:00:00Z'::timestamptz, 'Request comment 8882. Interview Id 20024'),
-                      (20025, 8881, 10001, 'CANDIDATE', 10013, 'https://testlink/13', '2025-03-01T09:00:00Z'::timestamptz, 'Request comment 8881. Interview Id 20025'),
-                      (20026, 8882, 10009, 'INTERVIEWER', 10013, 'https://testlink/13', '2025-03-01T09:00:00Z'::timestamptz, 'Request comment 8882. Interview Id 20026'),
-                      (20027, 8881, 10001, 'CANDIDATE', 10014, 'https://testlink/14', '2025-03-01T11:00:00Z'::timestamptz, 'Request comment 8881. Interview Id 20027'),
-                      (20028, 8882, 10009, 'INTERVIEWER', 10014, 'https://testlink/14', '2025-03-01T11:00:00Z'::timestamptz, 'Request comment 8882. Interview Id 20028'),
-                      (20029, 8881, 10001, 'CANDIDATE', 10015, 'https://testlink/15', '2025-03-01T13:00:00Z'::timestamptz, 'Request comment 8881. Interview Id 20029'),
-                      (20030, 8882, 10009, 'INTERVIEWER', 10015, 'https://testlink/15', '2025-03-01T13:00:00Z'::timestamptz, 'Request comment 8882. Interview Id 20030'),
-                      (20031, 8881, 10001, 'CANDIDATE', 10016, 'https://testlink/16', '2025-03-01T15:00:00Z'::timestamptz, 'Request comment 8881. Interview Id 20031'),
-                      (20032, 8882, 10009, 'INTERVIEWER', 10016, 'https://testlink/16', '2025-03-01T15:00:00Z'::timestamptz, 'Request comment 8882. Interview Id 20032'),
-                      (20033, 8881, 10001, 'CANDIDATE', 10017, 'https://testlink/17', '2025-02-06T17:00:00Z'::timestamptz, 'Request comment 8881. Interview Id 20033'),
-                      (20034, 8882, 10009, 'INTERVIEWER', 10017, 'https://testlink/17', '2025-02-06T17:00:00Z'::timestamptz, 'Request comment 8882. Interview Id 20034'),
-                      (20035, 8881, 10001, 'CANDIDATE', 10018, 'https://testlink/18', '2025-02-06T19:00:00Z'::timestamptz, 'Request comment 8881. Interview Id 20035'),
-                      (20036, 8882, 10009, 'INTERVIEWER', 10018, 'https://testlink/18', '2025-02-06T19:00:00Z'::timestamptz, 'Request comment 8882. Interview Id 20036'),
-                      (20037, 8881, 10001, 'CANDIDATE', 10019, 'https://testlink/19', '2025-03-02T09:00:00Z'::timestamptz, 'Request comment 8881. Interview Id 20037'),
-                      (20038, 8882, 10009, 'INTERVIEWER', 10019, 'https://testlink/19', '2025-03-02T09:00:00Z'::timestamptz, 'Request comment 8882. Interview Id 20038'),
-                      (20039, 8881, 10001, 'CANDIDATE', 10020, 'https://testlink/20', '2025-03-02T11:00:00Z'::timestamptz, 'Request comment 8881. Interview Id 20039'),
-                      (20040, 8882, 10009, 'INTERVIEWER', 10020, 'https://testlink/20', '2025-03-02T11:00:00Z'::timestamptz, 'Request comment 8882. Interview Id 20040'),
-                      (20041, 8881, 10001, 'CANDIDATE', 10021, 'https://testlink/21', '2025-03-02T13:00:00Z'::timestamptz, 'Request comment 8881. Interview Id 20041'),
-                      (20042, 8882, 10009, 'INTERVIEWER', 10021, 'https://testlink/21', '2025-03-02T13:00:00Z'::timestamptz, 'Request comment 8882. Interview Id 20042'),
-                      (20043, 8881, 10001, 'CANDIDATE', 10022, 'https://testlink/22', '2025-03-02T15:00:00Z'::timestamptz, 'Request comment 8881. Interview Id 20043'),
-                      (20044, 8882, 10009, 'INTERVIEWER', 10022, 'https://testlink/22', '2025-03-02T15:00:00Z'::timestamptz, 'Request comment 8882. Interview Id 20044'),
-                      (20045, 8881, 10001, 'CANDIDATE', 10023, 'https://testlink/23', '2025-03-02T17:00:00Z'::timestamptz, 'Request comment 8881. Interview Id 20045'),
-                      (20046, 8882, 10009, 'INTERVIEWER', 10023, 'https://testlink/23', '2025-03-02T17:00:00Z'::timestamptz, 'Request comment 8882. Interview Id 20046'),
-                      (20047, 8881, 10001, 'CANDIDATE', 10024, 'https://testlink/24', '2025-03-02T19:00:00Z'::timestamptz, 'Request comment 8881. Interview Id 20047'),
-                      (20048, 8882, 10009, 'INTERVIEWER', 10024, 'https://testlink/24', '2025-03-02T19:00:00Z'::timestamptz, 'Request comment 8882. Interview Id 20048')
-) AS new_interviews (id, user_id, mastery_id, role, event_id, room_url, start_time, request_comment)
->>>>>>> b27bd656
+                      (20001,8881, 10001, 'CANDIDATE', 10001, 'https://testlink/1', '2025-02-21T12:00:00Z'::timestamptz, 'Request comment 8881. Interview Id 20001', true),
+                      (20002,8882, 10009, 'INTERVIEWER', 10001, 'https://testlink/1', '2025-02-21T12:00:00Z'::timestamptz, 'Request comment 8882. Interview Id 20002', true),
+                      (20003,8881, 10001, 'CANDIDATE', 10002, 'https://testlink/2', '2025-02-21T14:00:00Z'::timestamptz, 'Request comment 8881. Interview Id 20003', true),
+                      (20004,8882, 10009, 'INTERVIEWER', 10002, 'https://testlink/2', '2025-02-21T14:00:00Z'::timestamptz, 'Request comment 8882. Interview Id 20004', true),
+                      (20005,8881, 10001, 'CANDIDATE', 10003, 'https://testlink/3', '2025-02-21T16:00:00Z'::timestamptz, 'Request comment 8881. Interview Id 20005', true),
+                      (20006,8882, 10009, 'INTERVIEWER', 10003, 'https://testlink/3', '2025-02-21T16:00:00Z'::timestamptz, 'Request comment 8882. Interview Id 20006', true),
+                      (20007,8881, 10001, 'CANDIDATE', 10004, 'https://testlink/4', '2025-02-21T18:00:00Z'::timestamptz, 'Request comment 8881. Interview Id 20007', true),
+                      (20008,8882, 10009, 'INTERVIEWER', 10004, 'https://testlink/4', '2025-02-21T18:00:00Z'::timestamptz, 'Request comment 8882. Interview Id 20008', true),
+                      (20009,8881, 10001, 'CANDIDATE', 10005, 'https://testlink/5', '2025-02-21T20:00:00Z'::timestamptz, 'Request comment 8881. Interview Id 20009', true),
+                      (20010,8882, 10009, 'INTERVIEWER', 10005, 'https://testlink/5', '2025-02-21T20:00:00Z'::timestamptz, 'Request comment 8882. Interview Id 20010', true),
+                      (20011,8881, 10001, 'CANDIDATE', 10006, 'https://testlink/6', '2025-02-21T22:00:00Z'::timestamptz, 'Request comment 8881. Interview Id 20011', true),
+                      (20012,8882, 10009, 'INTERVIEWER', 10006, 'https://testlink/6', '2025-02-21T22:00:00Z'::timestamptz, 'Request comment 8882. Interview Id 20012', true),
+                      (20013,8881, 10001, 'CANDIDATE', 10007, 'https://testlink/7', '2025-02-22T10:00:00Z'::timestamptz, 'Request comment 8881. Interview Id 20013', true),
+                      (20014,8882, 10009, 'INTERVIEWER', 10007, 'https://testlink/7', '2025-02-22T10:00:00Z'::timestamptz, 'Request comment 8882. Interview Id 20014', true),
+                      (20015,8881, 10001, 'CANDIDATE', 10008, 'https://testlink/8', '2025-02-22T15:00:00Z'::timestamptz, 'Request comment 8881. Interview Id 20015', true),
+                      (20016,8882, 10009, 'INTERVIEWER', 10008, 'https://testlink/8', '2025-02-22T15:00:00Z'::timestamptz, 'Request comment 8882. Interview Id 20016', true),
+                      (20017,8881, 10001, 'CANDIDATE', 10009, 'https://testlink/9', '2025-02-22T18:00:00Z'::timestamptz, 'Request comment 8881. Interview Id 20017', true),
+                      (20018,8882, 10009, 'INTERVIEWER', 10009, 'https://testlink/9', '2025-02-22T18:00:00Z'::timestamptz, 'Request comment 8882. Interview Id 20018', true),
+                      (20019,8881, 10001, 'CANDIDATE', 10010, 'https://testlink/10', '2025-02-23T11:00:00Z'::timestamptz, 'Request comment 8881. Interview Id 20019', true),
+                      (20020,8882, 10009, 'INTERVIEWER', 10010, 'https://testlink/10', '2025-02-23T11:00:00Z'::timestamptz, 'Request comment 8882. Interview Id 20020', true),
+                      (20021,8881, 10001, 'CANDIDATE', 10011, 'https://testlink/11', '2025-02-24T14:00:00Z'::timestamptz, 'Request comment 8881. Interview Id 20021', true),
+                      (20022,8882, 10009, 'INTERVIEWER', 10011, 'https://testlink/11', '2025-02-24T14:00:00Z'::timestamptz, 'Request comment 8882. Interview Id 20022', true),
+                      (20023,8881, 10001, 'CANDIDATE', 10012, 'https://testlink/12', '2025-02-05T10:00:00Z'::timestamptz, 'Request comment 8881. Interview Id 20023', true),
+                      (20024,8882, 10009, 'INTERVIEWER', 10012, 'https://testlink/12', '2025-02-05T10:00:00Z'::timestamptz, 'Request comment 8882. Interview Id 20024', true),
+                      (20025, 8881, 10001, 'CANDIDATE', 10013, 'https://testlink/13', '2025-03-01T09:00:00Z'::timestamptz, 'Request comment 8881. Interview Id 20025', true),
+                      (20026, 8882, 10009, 'INTERVIEWER', 10013, 'https://testlink/13', '2025-03-01T09:00:00Z'::timestamptz, 'Request comment 8882. Interview Id 20026', true),
+                      (20027, 8881, 10001, 'CANDIDATE', 10014, 'https://testlink/14', '2025-03-01T11:00:00Z'::timestamptz, 'Request comment 8881. Interview Id 20027', true),
+                      (20028, 8882, 10009, 'INTERVIEWER', 10014, 'https://testlink/14', '2025-03-01T11:00:00Z'::timestamptz, 'Request comment 8882. Interview Id 20028', true),
+                      (20029, 8881, 10001, 'CANDIDATE', 10015, 'https://testlink/15', '2025-03-01T13:00:00Z'::timestamptz, 'Request comment 8881. Interview Id 20029', true),
+                      (20030, 8882, 10009, 'INTERVIEWER', 10015, 'https://testlink/15', '2025-03-01T13:00:00Z'::timestamptz, 'Request comment 8882. Interview Id 20030', true),
+                      (20031, 8881, 10001, 'CANDIDATE', 10016, 'https://testlink/16', '2025-03-01T15:00:00Z'::timestamptz, 'Request comment 8881. Interview Id 20031', true),
+                      (20032, 8882, 10009, 'INTERVIEWER', 10016, 'https://testlink/16', '2025-03-01T15:00:00Z'::timestamptz, 'Request comment 8882. Interview Id 20032', true),
+                      (20033, 8881, 10001, 'CANDIDATE', 10017, 'https://testlink/17', '2025-02-06T17:00:00Z'::timestamptz, 'Request comment 8881. Interview Id 20033', true),
+                      (20034, 8882, 10009, 'INTERVIEWER', 10017, 'https://testlink/17', '2025-02-06T17:00:00Z'::timestamptz, 'Request comment 8882. Interview Id 20034', true),
+                      (20035, 8881, 10001, 'CANDIDATE', 10018, 'https://testlink/18', '2025-02-06T19:00:00Z'::timestamptz, 'Request comment 8881. Interview Id 20035', true),
+                      (20036, 8882, 10009, 'INTERVIEWER', 10018, 'https://testlink/18', '2025-02-06T19:00:00Z'::timestamptz, 'Request comment 8882. Interview Id 20036', true),
+                      (20037, 8881, 10001, 'CANDIDATE', 10019, 'https://testlink/19', '2025-03-02T09:00:00Z'::timestamptz, 'Request comment 8881. Interview Id 20037', true),
+                      (20038, 8882, 10009, 'INTERVIEWER', 10019, 'https://testlink/19', '2025-03-02T09:00:00Z'::timestamptz, 'Request comment 8882. Interview Id 20038', true),
+                      (20039, 8881, 10001, 'CANDIDATE', 10020, 'https://testlink/20', '2025-03-02T11:00:00Z'::timestamptz, 'Request comment 8881. Interview Id 20039', true),
+                      (20040, 8882, 10009, 'INTERVIEWER', 10020, 'https://testlink/20', '2025-03-02T11:00:00Z'::timestamptz, 'Request comment 8882. Interview Id 20040', true),
+                      (20041, 8881, 10001, 'CANDIDATE', 10021, 'https://testlink/21', '2025-03-02T13:00:00Z'::timestamptz, 'Request comment 8881. Interview Id 20041', true),
+                      (20042, 8882, 10009, 'INTERVIEWER', 10021, 'https://testlink/21', '2025-03-02T13:00:00Z'::timestamptz, 'Request comment 8882. Interview Id 20042', true),
+                      (20043, 8881, 10001, 'CANDIDATE', 10022, 'https://testlink/22', '2025-03-02T15:00:00Z'::timestamptz, 'Request comment 8881. Interview Id 20043', true),
+                      (20044, 8882, 10009, 'INTERVIEWER', 10022, 'https://testlink/22', '2025-03-02T15:00:00Z'::timestamptz, 'Request comment 8882. Interview Id 20044', true),
+                      (20045, 8881, 10001, 'CANDIDATE', 10023, 'https://testlink/23', '2025-03-02T17:00:00Z'::timestamptz, 'Request comment 8881. Interview Id 20045', true),
+                      (20046, 8882, 10009, 'INTERVIEWER', 10023, 'https://testlink/23', '2025-03-02T17:00:00Z'::timestamptz, 'Request comment 8882. Interview Id 20046', true),
+                      (20047, 8881, 10001, 'CANDIDATE', 10024, 'https://testlink/24', '2025-03-02T19:00:00Z'::timestamptz, 'Request comment 8881. Interview Id 20047', true),
+                      (20048, 8882, 10009, 'INTERVIEWER', 10024, 'https://testlink/24', '2025-03-02T19:00:00Z'::timestamptz, 'Request comment 8882. Interview Id 20048', true)
+) AS new_interviews (id, user_id, mastery_id, role, event_id, room_url, start_time, request_comment, is_visible)
 WHERE NOT EXISTS (
     SELECT 1
     FROM interviews
