--- conflicted
+++ resolved
@@ -651,7 +651,6 @@
     WHERE id = new_interview_histories.id
 );
 
-
 -- Insert interview summaries for each month of the year
 INSERT INTO interview_histories (id, date_time, duration, user_id, title, role, attendee_id, feedback)
 SELECT id, date_time, duration, user_id, title, role, attendee_id, feedback
@@ -746,53 +745,6 @@
       AND interview_history_id = new_interview_histories_users.interview_history_id
 );
 
-<<<<<<< HEAD
-
---  Create event records
-INSERT INTO events (id, event_type_id, type, room_link, host_id, participant_id, start_time)
-SELECT * FROM (
-VALUES
-    (10001, 20001, 'INTERVIEW', 'https://zoom.us/j/123456701', 8881, ARRAY[8882], '2024-09-02T00:00:00Z'::timestamptz),
-    (10002, 20002, 'INTERVIEW', 'https://zoom.us/j/123456702', 8881, ARRAY[8882], '2024-09-04T12:00:00Z'::timestamptz),
-    (10003, 20003, 'INTERVIEW', 'https://zoom.us/j/123456703', 8881, ARRAY[8882], '2024-09-07T19:00:00Z'::timestamptz),
-    (10004, 20004, 'INTERVIEW', 'https://zoom.us/j/123456704', 8881, ARRAY[8882], '2024-09-09T01:00:00Z'::timestamptz),
-    (10005, 20005, 'INTERVIEW', 'https://zoom.us/j/123456705', 8881, ARRAY[8882], '2024-09-11T11:00:00Z'::timestamptz),
-    (10006, 20006, 'INTERVIEW', 'https://zoom.us/j/123456706', 8881, ARRAY[8882], '2024-09-13T20:00:00Z'::timestamptz),
-    (10007, 20007, 'INTERVIEW', 'https://zoom.us/j/123456707', 8881, ARRAY[8882], '2024-09-24T00:00:00Z'::timestamptz),
-    (10008, 20008, 'INTERVIEW', 'https://zoom.us/j/123456708', 8881, ARRAY[8882], '2024-09-26T10:00:00Z'::timestamptz),
-    (10009, 20009, 'INTERVIEW', 'https://zoom.us/j/123456709', 8881, ARRAY[8882], '2024-09-28T19:00:00Z'::timestamptz)
-) AS events (id, event_type_id, type, room_link, host_id, participant_id, start_time)
-WHERE NOT EXISTS (SELECT 1
-                  FROM events
-                  WHERE id = events.id);
-
--- Create user-event relation records
-INSERT INTO user_event (user_id, event_id)
-SELECT * FROM (
-VALUES
-    (8881, 10001),
-    (8882, 10001),
-    (8881, 10002),
-    (8882, 10002),
-    (8881, 10003),
-    (8882, 10003),
-    (8881, 10004),
-    (8882, 10004),
-    (8881, 10005),
-    (8882, 10005),
-    (8881, 10006),
-    (8882, 10006),
-    (8881, 10007),
-    (8882, 10007),
-    (8881, 10008),
-    (8882, 10008),
-    (8881, 10009),
-    (8882, 10009)
-) AS user_event (user_id, event_id)
-WHERE NOT EXISTS (SELECT 1
-                  FROM user_event
-                  WHERE user_id = user_event.user_id AND event_id = user_event.event_id);
-=======
 -- --  Create event records
 -- INSERT INTO events (id, event_type_id, type, room_link, host_id, participant_id, start_time)
 -- SELECT * FROM (
@@ -837,7 +789,6 @@
 -- WHERE NOT EXISTS (SELECT 1
 --                   FROM user_event
 --                   WHERE user_id = user_event.user_id AND event_id = user_event.event_id);
->>>>>>> 9e9ba873
 
 -- Create 50 test user records with names in Ukrainian, English, and Ukrainian transliteration
 INSERT INTO users (id, first_name, last_name, country, city, is_subscribed, picture, completed_interviews, conducted_interviews, email, password)
