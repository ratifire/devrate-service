-- Create roles records
INSERT INTO roles (id, name, description)
SELECT * FROM (
    VALUES
    (1, 'Admin', 'Admin role'),
    (2, 'User', 'User role')
) AS new_roles (id, name, description)
WHERE NOT EXISTS (
    SELECT 1 FROM roles WHERE name IN ('Admin', 'User')
);

--  Create user_security records
<<<<<<< HEAD
INSERT INTO users (id, first_name, last_name, position, country, region, city, is_subscribed, description, hard_skill, soft_skill)
SELECT * FROM (
    VALUES
    (8881, 'Dev1', 'Rate1', 'Java Back-End', 'Ukraine', 'Dnipro oblast', 'Dnipro', true, 'Java developer', 0, 0),
    (8882, 'Dev2', 'Rate2', 'ReactJS', 'Ukraine', 'Kyiv oblast', 'Bila Tserkva', true, 'ReactJS developer', 0, 0),
    (8883, 'Dev3', 'Rate3', 'React+JAVA', 'Ukraine', 'Lviv oblast', 'Lviv', true, 'Full Stack developer', 0, 0)
) AS new_users (id, first_name, last_name, position, country, region, city, is_subscribed, description, hardSkill, softSkill)
=======
INSERT INTO users (id, first_name, last_name, status, country, city, is_subscribed, description)
SELECT * FROM (
    VALUES
    (8881, 'Dev1', 'Rate1', 'Java Back-End', 'Ukraine', 'Dnipro', true, 'Java developer'),
    (8882, 'Dev2', 'Rate2', 'ReactJS', 'Ukraine', 'Bila Tserkva', true, 'ReactJS developer'),
    (8883, 'Dev3', 'Rate3', 'React+JAVA', 'Ukraine', 'Lviv', true, 'Full Stack developer')
) AS new_users (id, first_name, last_name, status, country, city, is_subscribed, description)
>>>>>>> dfd998b9
WHERE NOT EXISTS (
    SELECT 1 FROM users WHERE id = new_users.id
);

--  Create users records
INSERT INTO user_security (id, email, is_verified, created_at, password, role_id, user_id)
SELECT * FROM (
    VALUES
    (7771, 'dev1@test.com', true, CURRENT_TIMESTAMP, '$2a$12$WPDhaS64wu1a4e3fKbIAaOvs3YC2a31jgV3trdv5hW6mOF.zbhqq2', 2, 8881),
    (7772, 'dev2@test.com', true, CURRENT_TIMESTAMP, '$2a$12$WPDhaS64wu1a4e3fKbIAaOvs3YC2a31jgV3trdv5hW6mOF.zbhqq2', 2, 8882),
    (7773, 'dev3@test.com', true, CURRENT_TIMESTAMP, '$2a$12$WPDhaS64wu1a4e3fKbIAaOvs3YC2a31jgV3trdv5hW6mOF.zbhqq2', 2, 8883)
) AS new_user_security (id, email, is_verified, created_at, password, role_id, user_id)
WHERE NOT EXISTS (
    SELECT 1 FROM user_security WHERE id = new_user_security.id OR email = new_user_security.email
);<|MERGE_RESOLUTION|>--- conflicted
+++ resolved
@@ -10,23 +10,14 @@
 );
 
 --  Create user_security records
-<<<<<<< HEAD
+INSERT INTO users (id, first_name, last_name, status, country, city, is_subscribed, description)
 INSERT INTO users (id, first_name, last_name, position, country, region, city, is_subscribed, description, hard_skill, soft_skill)
-SELECT * FROM (
-    VALUES
-    (8881, 'Dev1', 'Rate1', 'Java Back-End', 'Ukraine', 'Dnipro oblast', 'Dnipro', true, 'Java developer', 0, 0),
-    (8882, 'Dev2', 'Rate2', 'ReactJS', 'Ukraine', 'Kyiv oblast', 'Bila Tserkva', true, 'ReactJS developer', 0, 0),
-    (8883, 'Dev3', 'Rate3', 'React+JAVA', 'Ukraine', 'Lviv oblast', 'Lviv', true, 'Full Stack developer', 0, 0)
-) AS new_users (id, first_name, last_name, position, country, region, city, is_subscribed, description, hardSkill, softSkill)
-=======
-INSERT INTO users (id, first_name, last_name, status, country, city, is_subscribed, description)
 SELECT * FROM (
     VALUES
     (8881, 'Dev1', 'Rate1', 'Java Back-End', 'Ukraine', 'Dnipro', true, 'Java developer'),
     (8882, 'Dev2', 'Rate2', 'ReactJS', 'Ukraine', 'Bila Tserkva', true, 'ReactJS developer'),
     (8883, 'Dev3', 'Rate3', 'React+JAVA', 'Ukraine', 'Lviv', true, 'Full Stack developer')
 ) AS new_users (id, first_name, last_name, status, country, city, is_subscribed, description)
->>>>>>> dfd998b9
 WHERE NOT EXISTS (
     SELECT 1 FROM users WHERE id = new_users.id
 );
