package com.ratifire.devrate.dto;

import jakarta.validation.constraints.NotNull;
import jakarta.validation.constraints.Size;
import java.util.List;
import lombok.Builder;
import lombok.Getter;

/**
 * Data Transfer Object (DTO) representing the user personal info.
 */
@Builder
@Getter
public class UserDto {

  @NotNull
  private long id;

  @Size(max = 100)
  private String firstName;

  @Size(max = 100)
  private String lastName;

  @Size(max = 50)
  private String position;

  @Size(max = 100)
  private String country;

  @Size(max = 100)
  private String region;

  @Size(max = 100)
  private String city;

  private boolean subscribed;

  private String description;

<<<<<<< HEAD
  private List<LanguageDto> languages;

=======
  private List<EducationDto> educations;
>>>>>>> ec3dab0b
}<|MERGE_RESOLUTION|>--- conflicted
+++ resolved
@@ -38,10 +38,8 @@
 
   private String description;
 
-<<<<<<< HEAD
+  private List<EducationDto> educations;
+
   private List<LanguageDto> languages;
 
-=======
-  private List<EducationDto> educations;
->>>>>>> ec3dab0b
 }