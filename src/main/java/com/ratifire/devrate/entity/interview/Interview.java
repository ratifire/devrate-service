--- conflicted
+++ resolved
@@ -49,11 +49,9 @@
   @Column(name = "start_time", nullable = false)
   private ZonedDateTime startTime;
 
-<<<<<<< HEAD
+  @Column(name = "request_comment")
+  private String requestComment;
+
   @Column(name = "is_visible", nullable = false)
   private boolean isVisible;
-=======
-  @Column(name = "request_comment")
-  private String requestComment;
->>>>>>> b27bd656
 }