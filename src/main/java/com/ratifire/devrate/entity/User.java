package com.ratifire.devrate.entity;

import jakarta.persistence.CascadeType;
import jakarta.persistence.Column;
import jakarta.persistence.Entity;
import jakarta.persistence.FetchType;
import jakarta.persistence.GeneratedValue;
import jakarta.persistence.GenerationType;
import jakarta.persistence.Id;
import jakarta.persistence.JoinColumn;
import jakarta.persistence.OneToMany;
import jakarta.persistence.Table;
import java.util.List;
import lombok.AllArgsConstructor;
import lombok.Builder;
import lombok.Getter;
import lombok.NoArgsConstructor;
import lombok.Setter;

/**
 * Entity class representing an entity for storing user personal information.
 */
@Entity
@Getter
@Setter
@Builder
@NoArgsConstructor
@AllArgsConstructor
@Table(name = "users")
public class User {

  @Id
  @GeneratedValue(strategy = GenerationType.IDENTITY)
  private long id;

  @Column(nullable = false)
  private String firstName;

  @Column(nullable = false)
  private String lastName;

  private String position;

  @Column(nullable = false)
  private String country;

  private String region;

  @Column(nullable = false)
  private String city;

  @Column(name = "is_subscribed", nullable = false)
  private boolean subscribed;

  private String description;

<<<<<<< HEAD
  private byte[] picture;

  @OneToMany(fetch = FetchType.LAZY)
  @JoinColumn(name = "user_id")
=======
  @OneToMany(fetch = FetchType.LAZY, cascade = CascadeType.ALL, orphanRemoval = true)
  @JoinColumn(name = "user_id", nullable = false)
>>>>>>> 79060f23
  private List<Contact> contacts;

  @OneToMany(fetch = FetchType.LAZY)
  @JoinColumn(name = "user_id")
  private List<Education> educations;

  @OneToMany(fetch = FetchType.LAZY, cascade = CascadeType.ALL, orphanRemoval = true)
  @JoinColumn(name = "user_id", nullable = false)
  private List<Achievement> achievements;

  @OneToMany(fetch = FetchType.LAZY)
  @JoinColumn(name = "user_id")
  private List<Notification> notifications;

  @OneToMany(fetch = FetchType.LAZY, cascade = CascadeType.ALL, orphanRemoval = true)
  @JoinColumn(name = "user_id", nullable = false)
  private List<EmploymentRecord> employmentRecords;

  @OneToMany(fetch = FetchType.LAZY, cascade = CascadeType.ALL, orphanRemoval = true)
  @JoinColumn(name = "user_id", nullable = false)
  private List<LanguageProficiency> languageProficiencies;

}<|MERGE_RESOLUTION|>--- conflicted
+++ resolved
@@ -54,15 +54,10 @@
 
   private String description;
 
-<<<<<<< HEAD
   private byte[] picture;
 
-  @OneToMany(fetch = FetchType.LAZY)
-  @JoinColumn(name = "user_id")
-=======
   @OneToMany(fetch = FetchType.LAZY, cascade = CascadeType.ALL, orphanRemoval = true)
   @JoinColumn(name = "user_id", nullable = false)
->>>>>>> 79060f23
   private List<Contact> contacts;
 
   @OneToMany(fetch = FetchType.LAZY)
