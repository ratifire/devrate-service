--- conflicted
+++ resolved
@@ -95,7 +95,10 @@
       orphanRemoval = true)
   private List<Specialization> specializations;
 
-<<<<<<< HEAD
+  @OneToMany(fetch = FetchType.LAZY, cascade = CascadeType.ALL, orphanRemoval = true)
+  @JoinColumn(name = "user_id", nullable = false)
+  private List<InterviewRequest> interviewRequests;
+
   @ManyToMany(fetch = FetchType.LAZY)
   @JoinTable(
       name = "interview_summaries_users",
@@ -104,9 +107,4 @@
   )
   private List<InterviewSummary> interviewSummaries;
 
-=======
-  @OneToMany(fetch = FetchType.LAZY, cascade = CascadeType.ALL, orphanRemoval = true)
-  @JoinColumn(name = "user_id", nullable = false)
-  private List<InterviewRequest> interviewRequests;
->>>>>>> dd224e0e
 }