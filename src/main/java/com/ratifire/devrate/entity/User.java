package com.ratifire.devrate.entity;

import jakarta.persistence.CascadeType;
import jakarta.persistence.Column;
import jakarta.persistence.Entity;
import jakarta.persistence.FetchType;
import jakarta.persistence.GeneratedValue;
import jakarta.persistence.GenerationType;
import jakarta.persistence.Id;
import jakarta.persistence.JoinColumn;
import jakarta.persistence.OneToMany;
import jakarta.persistence.Table;
import java.util.List;
import lombok.AllArgsConstructor;
import lombok.Builder;
import lombok.Getter;
import lombok.NoArgsConstructor;
import lombok.Setter;

/**
 * Entity class representing an entity for storing user personal information.
 */
@Entity
@Getter
@Setter
@Builder
@NoArgsConstructor
@AllArgsConstructor
@Table(name = "users")
public class User {

  @Id
  @GeneratedValue(strategy = GenerationType.IDENTITY)
  private long id;

  @Column(nullable = false)
  private String firstName;

  @Column(nullable = false)
  private String lastName;

  private String position;

  @Column(nullable = false)
  private String country;

  private String region;

  private String city;

  @Column(name = "is_subscribed", nullable = false)
  private boolean subscribed;

  private String description;

  private byte[] picture;

  @OneToMany(fetch = FetchType.LAZY, cascade = CascadeType.ALL, orphanRemoval = true)
  @JoinColumn(name = "user_id", nullable = false)
  private List<Contact> contacts;

  @OneToMany(fetch = FetchType.LAZY, cascade = CascadeType.ALL, orphanRemoval = true)
  @JoinColumn(name = "user_id", nullable = false)
  private List<Education> educations;

  @OneToMany(fetch = FetchType.LAZY, cascade = CascadeType.ALL, orphanRemoval = true)
  @JoinColumn(name = "user_id", nullable = false)
  private List<Achievement> achievements;

  @OneToMany(fetch = FetchType.LAZY, cascade = CascadeType.ALL, orphanRemoval = true)
  @JoinColumn(name = "user_id", nullable = false)
  private List<Notification> notifications;

  @OneToMany(fetch = FetchType.LAZY, cascade = CascadeType.ALL, orphanRemoval = true)
  @JoinColumn(name = "user_id", nullable = false)
  private List<EmploymentRecord> employmentRecords;

  @OneToMany(fetch = FetchType.LAZY, cascade = CascadeType.ALL, orphanRemoval = true)
  @JoinColumn(name = "user_id", nullable = false)
  private List<LanguageProficiency> languageProficiencies;

  @OneToMany(fetch = FetchType.LAZY, cascade = CascadeType.ALL, orphanRemoval = true)
  @JoinColumn(name = "user_id", nullable = false)
<<<<<<< HEAD
  private List<Niche> niches;
=======
  private List<Bookmark> bookmarks;
>>>>>>> 74875e8a

}<|MERGE_RESOLUTION|>--- conflicted
+++ resolved
@@ -81,10 +81,10 @@
 
   @OneToMany(fetch = FetchType.LAZY, cascade = CascadeType.ALL, orphanRemoval = true)
   @JoinColumn(name = "user_id", nullable = false)
-<<<<<<< HEAD
   private List<Niche> niches;
-=======
+
+  @OneToMany(fetch = FetchType.LAZY, cascade = CascadeType.ALL, orphanRemoval = true)
+  @JoinColumn(name = "user_id", nullable = false)
   private List<Bookmark> bookmarks;
->>>>>>> 74875e8a
 
 }