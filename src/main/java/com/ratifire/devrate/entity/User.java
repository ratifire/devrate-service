--- conflicted
+++ resolved
@@ -107,7 +107,6 @@
       inverseJoinColumns = @JoinColumn(name = "interview_summary_id")
   )
   private List<InterviewSummary> interviewSummaries;
-<<<<<<< HEAD
 
   @ManyToMany(fetch = FetchType.LAZY, cascade = CascadeType.ALL)
   @JoinTable(
@@ -116,6 +115,4 @@
       inverseJoinColumns = @JoinColumn(name = "event_id")
   )
   private List<Event> events;
-=======
->>>>>>> ee0797c9
 }