package com.ratifire.devrate.mapper.impl;

import com.ratifire.devrate.dto.UserDto;
import com.ratifire.devrate.entity.User;
import com.ratifire.devrate.mapper.DataMapper;
import org.mapstruct.Mapper;
import org.mapstruct.Mapping;
import org.mapstruct.MappingTarget;

/**
 * Interface for mapping UserDto to User entities.
 */
@Mapper(componentModel = "spring")
public abstract class UserMapper implements DataMapper<UserDto, User> {

  @Mapping(target = "contacts", ignore = true)
  @Mapping(target = "educations", ignore = true)
  @Mapping(target = "achievements", ignore = true)
  @Mapping(target = "notifications", ignore = true)
  @Mapping(target = "employmentRecords", ignore = true)
  @Mapping(target = "languageProficiencies", ignore = true)
  @Mapping(target = "picture", ignore = true)
  @Mapping(target = "bookmarks", ignore = true)
  @Mapping(target = "specializations", ignore = true)
<<<<<<< HEAD
  @Mapping(target = "interviewSummaries", ignore = true)
=======
  @Mapping(target = "interviewRequests", ignore = true)
>>>>>>> dd224e0e
  public abstract User toEntity(UserDto dto);

  @Mapping(target = "contacts", ignore = true)
  @Mapping(target = "educations", ignore = true)
  @Mapping(target = "achievements", ignore = true)
  @Mapping(target = "notifications", ignore = true)
  @Mapping(target = "employmentRecords", ignore = true)
  @Mapping(target = "languageProficiencies", ignore = true)
  @Mapping(target = "picture", ignore = true)
  @Mapping(target = "bookmarks", ignore = true)
  @Mapping(target = "specializations", ignore = true)
<<<<<<< HEAD
  @Mapping(target = "interviewSummaries", ignore = true)
=======
  @Mapping(target = "interviewRequests", ignore = true)
>>>>>>> dd224e0e
  public abstract User updateEntity(UserDto dto, @MappingTarget User entity);

  @Mapping(target = "hardSkillMark", expression = "java(java.math.BigDecimal.ZERO)")
  @Mapping(target = "softSkillMark", expression = "java(java.math.BigDecimal.ZERO)")
  public abstract UserDto toDto(User user);
}<|MERGE_RESOLUTION|>--- conflicted
+++ resolved
@@ -22,11 +22,8 @@
   @Mapping(target = "picture", ignore = true)
   @Mapping(target = "bookmarks", ignore = true)
   @Mapping(target = "specializations", ignore = true)
-<<<<<<< HEAD
+  @Mapping(target = "interviewRequests", ignore = true)
   @Mapping(target = "interviewSummaries", ignore = true)
-=======
-  @Mapping(target = "interviewRequests", ignore = true)
->>>>>>> dd224e0e
   public abstract User toEntity(UserDto dto);
 
   @Mapping(target = "contacts", ignore = true)
@@ -38,11 +35,8 @@
   @Mapping(target = "picture", ignore = true)
   @Mapping(target = "bookmarks", ignore = true)
   @Mapping(target = "specializations", ignore = true)
-<<<<<<< HEAD
+  @Mapping(target = "interviewRequests", ignore = true)
   @Mapping(target = "interviewSummaries", ignore = true)
-=======
-  @Mapping(target = "interviewRequests", ignore = true)
->>>>>>> dd224e0e
   public abstract User updateEntity(UserDto dto, @MappingTarget User entity);
 
   @Mapping(target = "hardSkillMark", expression = "java(java.math.BigDecimal.ZERO)")
