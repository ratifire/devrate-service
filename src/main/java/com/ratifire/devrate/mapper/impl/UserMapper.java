--- conflicted
+++ resolved
@@ -17,21 +17,15 @@
   @Mapping(target = "educations", ignore = true)
   @Mapping(target = "notifications", ignore = true)
   @Mapping(target = "employmentRecords", ignore = true)
-<<<<<<< HEAD
+  @Mapping(target = "languageProficiencies", ignore = true)
   @Mapping(target = "picture", ignore = true)
-=======
-  @Mapping(target = "languageProficiencies", ignore = true)
->>>>>>> 9045f419
   public abstract User toEntity(UserDto dto);
 
   @Mapping(target = "contacts", ignore = true)
   @Mapping(target = "educations", ignore = true)
   @Mapping(target = "notifications", ignore = true)
   @Mapping(target = "employmentRecords", ignore = true)
-<<<<<<< HEAD
+  @Mapping(target = "languageProficiencies", ignore = true)
   @Mapping(target = "picture", ignore = true)
-=======
-  @Mapping(target = "languageProficiencies", ignore = true)
->>>>>>> 9045f419
   public abstract User updateEntity(UserDto dto, @MappingTarget User entity);
 }