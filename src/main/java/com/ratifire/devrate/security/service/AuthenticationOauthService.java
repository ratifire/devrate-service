package com.ratifire.devrate.security.service;

import static com.ratifire.devrate.security.model.constants.CognitoConstant.ATTRIBUTE_DEFAULT_PROVIDER_NAME;
import static com.ratifire.devrate.security.model.constants.CognitoConstant.ATTRIBUTE_IS_ACCOUNT_ACTIVE;
import static com.ratifire.devrate.security.model.constants.CognitoConstant.ATTRIBUTE_IS_PRIMARY_RECORD;
import static com.ratifire.devrate.security.model.constants.CognitoConstant.ATTRIBUTE_PROVIDER_NAME;
import static com.ratifire.devrate.security.model.constants.CognitoConstant.NONE_VALUE;
import static com.ratifire.devrate.security.model.enums.CognitoTypeToken.ID_TOKEN;
import static com.ratifire.devrate.security.model.enums.CognitoTypeToken.REFRESH_TOKEN;

import com.amazonaws.services.cognitoidp.model.AWSCognitoIdentityProviderException;
import com.amazonaws.services.cognitoidp.model.AttributeType;
import com.amazonaws.services.cognitoidp.model.AuthenticationResultType;
import com.amazonaws.services.cognitoidp.model.ListUsersResult;
import com.amazonaws.services.cognitoidp.model.ProviderUserIdentifierType;
import com.amazonaws.services.cognitoidp.model.UserType;
import com.ratifire.devrate.dto.LoginResponseDto;
import com.ratifire.devrate.dto.UserDto;
import com.ratifire.devrate.entity.User;
import com.ratifire.devrate.mapper.DataMapper;
import com.ratifire.devrate.security.exception.OauthException;
import com.ratifire.devrate.security.helper.CognitoApiClientRequestHelper;
import com.ratifire.devrate.security.helper.CognitoAuthenticationHelper;
import com.ratifire.devrate.security.helper.RefreshTokenCookieHelper;
import com.ratifire.devrate.security.model.CognitoUserInfo;
import com.ratifire.devrate.security.model.dto.OauthAuthorizationDto;
import com.ratifire.devrate.security.model.enums.AccessLevel;
import com.ratifire.devrate.security.model.enums.AccountLanguage;
import com.ratifire.devrate.security.model.enums.LoginStatus;
import com.ratifire.devrate.security.model.enums.RegistrationSourceType;
import com.ratifire.devrate.security.util.CognitoUtil;
import com.ratifire.devrate.security.util.TokenUtil;
import com.ratifire.devrate.service.EmailService;
import com.ratifire.devrate.service.UserService;
import jakarta.servlet.http.HttpServletResponse;
import java.util.List;
import java.util.Map;
import java.util.Optional;
import lombok.RequiredArgsConstructor;
import lombok.extern.slf4j.Slf4j;
import org.apache.commons.lang3.ObjectUtils;
import org.apache.commons.lang3.StringUtils;
import org.springframework.context.annotation.Profile;
import org.springframework.stereotype.Service;
import org.springframework.web.client.HttpClientErrorException;


/**
 * Service responsible for handling authentication and authorization via OAuth with AWS Cognito.
 */
@Slf4j
@Service
@RequiredArgsConstructor
@Profile("!local")
public class AuthenticationOauthService {

  private final CognitoApiClientService cognitoApiClient;
  private final UserService userService;
  private final RegistrationService registrationService;
  private final OauthStateTokenService stateTokenService;
  private final EmailConfirmationCodeService emailConfirmationCodeService;
  private final EmailService emailService;
  private final CognitoApiClientRequestHelper apiRequestHelper;
  private final CognitoAuthenticationHelper authHelper;
  private final RefreshTokenCookieHelper cookieHelper;
  private final DataMapper<UserDto, User> userMapper;

  /**
   * Generates an OAuth redirect URL for the specified OAuth provider.
   *
   * @param oauthProvider the name of the OAuth provider
   * @return the constructed redirect URL for the specified OAuth provider
   */
  public String generateOauthRedirectUrl(String oauthProvider) {
    String signedStateToken = stateTokenService.generateSignedStateToken();
    return apiRequestHelper.buildOauthRedirectUrl(oauthProvider, signedStateToken);
  }

  /**
   * Handles the OAuth authorization flow by exchanging the authorization code for tokens,
   * processing the user information, refreshing authentication tokens, and setting the response
   * with updated tokens.
   *
   * @param response the HttpServletResponse to which the tokens will be added
   * @param request  the OauthAuthorizationDto containing the authorization code and other necessary
   *                 details for OAuth processing
   * @return a UserDto object representing the internal user mapped from the processed data
   */
  public LoginResponseDto handleOauthAuthorization(HttpServletResponse response,
      OauthAuthorizationDto request) {
    try {
      stateTokenService.validateStateToken(request.getState());

      Map<String, String> rawTokens =
          cognitoApiClient.fetchRawTokensFromCognito(request.getAuthorizationCode());

      String idToken = rawTokens.get(ID_TOKEN.getValue());
      String refreshToken = rawTokens.get(REFRESH_TOKEN.getValue());

      CognitoUserInfo cognitoUserInfo = TokenUtil.getCognitoUserInfoFromIdToken(idToken);

      User internalUser = processInternalUser(cognitoUserInfo);

      if (Boolean.FALSE.equals(internalUser.getAccountActivated())) {
        synchronizeAccountStatusWithCognito(cognitoUserInfo.cognitoUsername(), refreshToken,
            response);
        String activationCode = emailConfirmationCodeService.createConfirmationCode(
            internalUser.getId());
        emailService.sendAccountActivationCodeEmail(internalUser.getEmail(), activationCode);
        return buildLoginResponseDto(LoginStatus.ACTIVATION_REQUIRED, null);
      }

      AuthenticationResultType refreshedTokens =
          cognitoApiClient.refreshAuthTokens(cognitoUserInfo.cognitoUsername(), refreshToken);
      setAuthTokensToResponse(response, refreshedTokens.getAccessToken(),
          refreshedTokens.getIdToken(), refreshToken);

      return buildLoginResponseDto(LoginStatus.AUTHENTICATED, userMapper.toDto(internalUser));

    } catch (HttpClientErrorException e) {
      log.error("HTTP Error during token exchange: {}", e.getMessage(), e);
      throw new OauthException(
          "OAuth authentication process failed during the exchange of code for tokens.", e);
    } catch (AWSCognitoIdentityProviderException e) {
      log.error("Cognito Error during OAuth authorization process: {}", e.getMessage(), e);
      throw new OauthException("OAuth authentication process failed. Cognito error: " + e);
    } catch (RuntimeException e) {
      log.error("Error during OAuth authorization process: {}", e.getMessage(), e);
      throw new OauthException("OAuth authentication process failed.", e);
    }
  }

  private User processInternalUser(CognitoUserInfo userInfo) {
    User internalUser = userService.findByEmail(userInfo.email());

    if (ObjectUtils.isNotEmpty(internalUser)) {
<<<<<<< HEAD
      linkAndSynchronizeInternalUserWithCognito(response, internalUser, accessToken, idToken,
          refreshToken, userInfo);
      internalUser.setRegistrationSource(RegistrationSourceType.FEDERATED_IDENTITY);
      userService.updateByEntity(internalUser);
=======
      linkAndSynchronizeInternalUserWithCognito(internalUser, userInfo);
>>>>>>> 68cd54bd
    } else {
      internalUser = createInternalUser(userInfo);
    }

    return internalUser;
  }

  private void linkAndSynchronizeInternalUserWithCognito(
      User internalUser,
      CognitoUserInfo userInfo) {
    Optional<ProviderUserIdentifierType> cognitoPrimaryUserOptional =
        findCognitoPrimaryUserByEmail(userInfo.email());

    if (cognitoPrimaryUserOptional.isEmpty()) {
      throw new OauthException("Primary user not found");
    }

    ProviderUserIdentifierType cognitoPrimaryUser = cognitoPrimaryUserOptional.get();
    String cognitoPrimaryUserSubject = cognitoPrimaryUser.getProviderAttributeValue();

    if (areCognitoUsersLinked(userInfo.linkedRecord(), userInfo.isPrimaryRecord(),
        cognitoPrimaryUserSubject)) {
      return;
    }
    linkCognitoUsersInPool(cognitoPrimaryUser, userInfo);
    cognitoApiClient.updateCognitoUserAttributes(userInfo.subject(), internalUser.getId(),
        AccessLevel.getDefaultRole(), false, cognitoPrimaryUserSubject,
        userInfo.isAccountActivated());
  }

  private void synchronizeAccountStatusWithCognito(String username, String refreshToken,
      HttpServletResponse response) {
    cognitoApiClient.updateCognitoUserAttributes(
        List.of(CognitoUtil.createAttribute(ATTRIBUTE_IS_ACCOUNT_ACTIVE, Boolean.FALSE.toString())),
        username);
    AuthenticationResultType refreshedTokens =
        cognitoApiClient.refreshAuthTokens(username, refreshToken);
    setAuthTokensToResponse(response, refreshedTokens.getAccessToken(),
        refreshedTokens.getIdToken(), refreshToken);
  }

  private User createInternalUser(CognitoUserInfo userInfo) {
    String email = userInfo.email();
    UserDto userDto = UserDto.builder()
        .firstName(userInfo.firstName())
        .lastName(userInfo.lastName())
        .registrationSource(RegistrationSourceType.FEDERATED_IDENTITY)
        .accountLanguage(AccountLanguage.UKRAINE)
        .accountActivated(true)
        .build();
    User newUser = userService.create(userDto, email, authHelper.generateRandomPassword());
    registrationService.finalizeUserRegistration(newUser, email);
    cognitoApiClient.updateCognitoUserAttributes(userInfo.subject(), newUser.getId(),
        AccessLevel.getDefaultRole(), true, NONE_VALUE, Boolean.TRUE.toString());
    return newUser;
  }

  private Optional<ProviderUserIdentifierType> findCognitoPrimaryUserByEmail(String email) {
    ListUsersResult response = cognitoApiClient.getListCognitoUsersByEmail(email);
    return response.getUsers().stream()
        .filter(user -> user.getAttributes().stream()
            .anyMatch(attribute ->
                StringUtils.equals(attribute.getName(), ATTRIBUTE_IS_PRIMARY_RECORD)
                    && StringUtils.equals(attribute.getValue(), Boolean.TRUE.toString())
            ))
        .findFirst()
        .map(this::mapToProviderUserIdentifier);
  }

  private boolean areCognitoUsersLinked(String cognitoUserLinkedRecord, String isPrimaryRecord,
      String cognitoPrimaryUserSubject) {
    if (StringUtils.isEmpty(cognitoUserLinkedRecord)) {
      return false;
    }

    if (StringUtils.equals(cognitoUserLinkedRecord, cognitoPrimaryUserSubject)
        || Boolean.TRUE.toString().equals(isPrimaryRecord)) {
      return true;
    }

    throw new OauthException(String.format(
        "Cognito pool user linked record (%s) does not match the primary pool user subject (%s)",
        cognitoUserLinkedRecord, cognitoPrimaryUserSubject));
  }

  private void linkCognitoUsersInPool(ProviderUserIdentifierType destinationUser,
      CognitoUserInfo userInfo) {
    cognitoApiClient.linkCognitoUsersInPool(destinationUser, userInfo.provider(),
        userInfo.subject());
  }

  private ProviderUserIdentifierType mapToProviderUserIdentifier(UserType user) {
    ProviderUserIdentifierType providerUser = new ProviderUserIdentifierType();
    providerUser.setProviderName(getProviderNameAttribute(user.getAttributes()));
    providerUser.setProviderAttributeValue(user.getUsername());
    return providerUser;
  }

  private String getProviderNameAttribute(List<AttributeType> attributes) {
    return attributes.stream()
        .filter(attribute -> StringUtils.equals(attribute.getName(),
            ATTRIBUTE_PROVIDER_NAME))
        .map(AttributeType::getValue)
        .findFirst()
        .orElse(ATTRIBUTE_DEFAULT_PROVIDER_NAME);
  }

  private void setAuthTokensToResponse(
      HttpServletResponse response,
      String accessToken,
      String idToken,
      String refreshToken) {
    TokenUtil.setAuthTokensToHeaders(response, accessToken, idToken);
    cookieHelper.setRefreshTokenToCookie(response, refreshToken);
  }

  private LoginResponseDto buildLoginResponseDto(LoginStatus status, UserDto user) {
    return LoginResponseDto.builder()
        .status(status)
        .userInfo(user)
        .build();
  }
}<|MERGE_RESOLUTION|>--- conflicted
+++ resolved
@@ -134,14 +134,11 @@
     User internalUser = userService.findByEmail(userInfo.email());
 
     if (ObjectUtils.isNotEmpty(internalUser)) {
-<<<<<<< HEAD
+      linkAndSynchronizeInternalUserWithCognito(internalUser, userInfo);
       linkAndSynchronizeInternalUserWithCognito(response, internalUser, accessToken, idToken,
           refreshToken, userInfo);
       internalUser.setRegistrationSource(RegistrationSourceType.FEDERATED_IDENTITY);
       userService.updateByEntity(internalUser);
-=======
-      linkAndSynchronizeInternalUserWithCognito(internalUser, userInfo);
->>>>>>> 68cd54bd
     } else {
       internalUser = createInternalUser(userInfo);
     }
