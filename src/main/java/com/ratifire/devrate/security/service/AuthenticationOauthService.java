--- conflicted
+++ resolved
@@ -1,12 +1,5 @@
 package com.ratifire.devrate.security.service;
 
-<<<<<<< HEAD
-=======
-import static com.ratifire.devrate.security.model.constants.CognitoConstant.ATTRIBUTE_DEFAULT_PROVIDER_NAME;
-import static com.ratifire.devrate.security.model.constants.CognitoConstant.ATTRIBUTE_IS_PRIMARY_RECORD;
-import static com.ratifire.devrate.security.model.constants.CognitoConstant.ATTRIBUTE_PROVIDER_NAME;
-import static com.ratifire.devrate.security.model.constants.CognitoConstant.NONE_VALUE;
->>>>>>> ede037a4
 import static com.ratifire.devrate.security.model.enums.CognitoTypeToken.ID_TOKEN;
 import static com.ratifire.devrate.security.model.enums.CognitoTypeToken.REFRESH_TOKEN;
 
@@ -42,11 +35,12 @@
 public class AuthenticationOauthService {
 
   private final CognitoApiClientService cognitoApiClient;
-  private final AccountLifecycleService accountLifecycleService;
-  private final OauthInternalUserResolver internalUserResolver;
+  private final UserService userService;
+  private final RegistrationService registrationService;
   private final OauthStateTokenService stateTokenService;
   private final CognitoApiClientRequestHelper apiRequestHelper;
-  private final AuthTokenHelper authTokenHelper;
+  private final CognitoAuthenticationHelper authHelper;
+  private final RefreshTokenCookieHelper cookieHelper;
   private final DataMapper<UserDto, User> userMapper;
 
   /**
@@ -83,11 +77,7 @@
 
       CognitoUserInfo cognitoUserInfo = TokenUtil.getCognitoUserInfoFromIdToken(idToken);
 
-<<<<<<< HEAD
       User internalUser = internalUserResolver.resolveOrCreateInternalUser(cognitoUserInfo);
-=======
-      User internalUser = processInternalUser(cognitoUserInfo);
->>>>>>> ede037a4
 
       if (Boolean.FALSE.equals(internalUser.getAccountActivated())) {
         return accountLifecycleService.handleInactiveAccountFlow(
@@ -112,112 +102,4 @@
     }
   }
 
-<<<<<<< HEAD
-=======
-  private User processInternalUser(CognitoUserInfo userInfo) {
-    User internalUser = userService.findByEmail(userInfo.email());
-
-    if (ObjectUtils.isNotEmpty(internalUser)) {
-      linkAndSynchronizeInternalUserWithCognito(internalUser, userInfo);
-    } else {
-      internalUser = createInternalUser(userInfo);
-    }
-
-    return internalUser;
-  }
-
-  private void linkAndSynchronizeInternalUserWithCognito(
-      User internalUser,
-      CognitoUserInfo userInfo) {
-    Optional<ProviderUserIdentifierType> cognitoPrimaryUserOptional =
-        findCognitoPrimaryUserByEmail(userInfo.email());
-
-    if (cognitoPrimaryUserOptional.isEmpty()) {
-      throw new OauthException("Primary user not found");
-    }
-
-    ProviderUserIdentifierType cognitoPrimaryUser = cognitoPrimaryUserOptional.get();
-    String cognitoPrimaryUserSubject = cognitoPrimaryUser.getProviderAttributeValue();
-
-    if (areCognitoUsersLinked(userInfo.linkedRecord(), userInfo.isPrimaryRecord(),
-        cognitoPrimaryUserSubject)) {
-      return;
-    }
-    linkCognitoUsersInPool(cognitoPrimaryUser, userInfo);
-    cognitoApiClient.updateCognitoUserAttributes(userInfo.subject(), internalUser.getId(),
-        AccessLevel.getDefaultRole(), false, cognitoPrimaryUserSubject);
-  }
-
-  private User createInternalUser(CognitoUserInfo userInfo) {
-    String email = userInfo.email();
-    UserDto userDto = UserDto.builder()
-        .firstName(userInfo.firstName())
-        .lastName(userInfo.lastName())
-        .build();
-    User newUser = userService.create(userDto, email, authHelper.generateRandomPassword());
-    registrationService.finalizeUserRegistration(newUser, email);
-    cognitoApiClient.updateCognitoUserAttributes(userInfo.subject(), newUser.getId(),
-        AccessLevel.getDefaultRole(), true, NONE_VALUE);
-    return newUser;
-  }
-
-  private Optional<ProviderUserIdentifierType> findCognitoPrimaryUserByEmail(String email) {
-    ListUsersResult response = cognitoApiClient.getListCognitoUsersByEmail(email);
-    return response.getUsers().stream()
-        .filter(user -> user.getAttributes().stream()
-            .anyMatch(attribute ->
-                StringUtils.equals(attribute.getName(), ATTRIBUTE_IS_PRIMARY_RECORD)
-                    && StringUtils.equals(attribute.getValue(), "true")
-            ))
-        .findFirst()
-        .map(this::mapToProviderUserIdentifier);
-  }
-
-  private boolean areCognitoUsersLinked(String cognitoUserLinkedRecord, String isPrimaryRecord,
-      String cognitoPrimaryUserSubject) {
-    if (StringUtils.isEmpty(cognitoUserLinkedRecord)) {
-      return false;
-    }
-
-    if (StringUtils.equals(cognitoUserLinkedRecord, cognitoPrimaryUserSubject)
-        || Boolean.TRUE.toString().equals(isPrimaryRecord)) {
-      return true;
-    }
-
-    throw new OauthException(String.format(
-        "Cognito pool user linked record (%s) does not match the primary pool user subject (%s)",
-        cognitoUserLinkedRecord, cognitoPrimaryUserSubject));
-  }
-
-  private void linkCognitoUsersInPool(ProviderUserIdentifierType destinationUser,
-      CognitoUserInfo userInfo) {
-    cognitoApiClient.linkCognitoUsersInPool(destinationUser, userInfo.provider(),
-        userInfo.subject());
-  }
-
-  private ProviderUserIdentifierType mapToProviderUserIdentifier(UserType user) {
-    ProviderUserIdentifierType providerUser = new ProviderUserIdentifierType();
-    providerUser.setProviderName(getProviderNameAttribute(user.getAttributes()));
-    providerUser.setProviderAttributeValue(user.getUsername());
-    return providerUser;
-  }
-
-  private String getProviderNameAttribute(List<AttributeType> attributes) {
-    return attributes.stream()
-        .filter(attribute -> StringUtils.equals(attribute.getName(),
-            ATTRIBUTE_PROVIDER_NAME))
-        .map(AttributeType::getValue)
-        .findFirst()
-        .orElse(ATTRIBUTE_DEFAULT_PROVIDER_NAME);
-  }
-
-  private void setAuthTokensToResponse(
-      HttpServletResponse response,
-      String accessToken,
-      String idToken,
-      String refreshToken) {
-    TokenUtil.setAuthTokensToHeaders(response, accessToken, idToken);
-    cookieHelper.setRefreshTokenToCookie(response, refreshToken);
-  }
->>>>>>> ede037a4
 }