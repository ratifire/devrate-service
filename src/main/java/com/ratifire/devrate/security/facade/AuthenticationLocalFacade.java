package com.ratifire.devrate.security.facade;

import static com.ratifire.devrate.security.model.constants.CognitoConstant.HEADER_AUTHORIZATION;
import static com.ratifire.devrate.security.model.constants.CognitoConstant.HEADER_ID_TOKEN;

import com.ratifire.devrate.dto.UserDto;
import com.ratifire.devrate.entity.User;
import com.ratifire.devrate.mapper.DataMapper;
import com.ratifire.devrate.security.exception.AuthenticationException;
import com.ratifire.devrate.security.exception.UserAlreadyExistsException;
import com.ratifire.devrate.security.exception.UserRegistrationException;
import com.ratifire.devrate.security.helper.RefreshTokenCookieHelper;
import com.ratifire.devrate.security.model.dto.ConfirmRegistrationDto;
import com.ratifire.devrate.security.model.dto.LoginDto;
import com.ratifire.devrate.security.model.dto.OauthAuthorizationDto;
import com.ratifire.devrate.security.model.dto.PasswordResetDto;
import com.ratifire.devrate.security.model.dto.ResendConfirmCodeDto;
import com.ratifire.devrate.security.model.dto.UserRegistrationDto;
import com.ratifire.devrate.security.model.enums.AccountLanguage;
import com.ratifire.devrate.security.model.enums.RegistrationSourceType;
import com.ratifire.devrate.security.util.TokenUtil;
import com.ratifire.devrate.service.UserService;
import jakarta.servlet.FilterChain;
import jakarta.servlet.ServletException;
import jakarta.servlet.http.HttpServletRequest;
import jakarta.servlet.http.HttpServletResponse;
import java.io.IOException;
import java.util.Base64;
import java.util.List;
import lombok.RequiredArgsConstructor;
import lombok.extern.slf4j.Slf4j;
import org.springframework.beans.factory.annotation.Value;
import org.springframework.boot.autoconfigure.condition.ConditionalOnProperty;
import org.springframework.boot.web.servlet.ServletContextInitializer;
import org.springframework.context.annotation.Bean;
import org.springframework.context.annotation.Configuration;
import org.springframework.context.annotation.Profile;
import org.springframework.security.authentication.UsernamePasswordAuthenticationToken;
import org.springframework.security.config.Customizer;
import org.springframework.security.config.annotation.method.configuration.EnableMethodSecurity;
import org.springframework.security.config.annotation.web.builders.HttpSecurity;
import org.springframework.security.config.annotation.web.configuration.EnableWebSecurity;
import org.springframework.security.config.annotation.web.configurers.AbstractHttpConfigurer;
import org.springframework.security.config.http.SessionCreationPolicy;
import org.springframework.security.core.context.SecurityContextHolder;
import org.springframework.security.crypto.bcrypt.BCryptPasswordEncoder;
import org.springframework.security.crypto.password.PasswordEncoder;
import org.springframework.security.web.SecurityFilterChain;
import org.springframework.security.web.authentication.UsernamePasswordAuthenticationFilter;
import org.springframework.stereotype.Component;
import org.springframework.web.cors.CorsConfiguration;
import org.springframework.web.cors.CorsConfigurationSource;
import org.springframework.web.cors.UrlBasedCorsConfigurationSource;
import org.springframework.web.filter.OncePerRequestFilter;

/**
 * Local implementation facade class.
 */
@Slf4j
@RequiredArgsConstructor
@Component
@Profile("local")
public class AuthenticationLocalFacade implements AuthenticationFacade {

  private static final String MSG_UNSUPPORTED_OPERATION = "Unsupported operation locally.";
  private final UserService userService;
  private final DataMapper<UserDto, User> userMapper;
  private final RefreshTokenCookieHelper refreshTokenCookieHelper;
  private final PasswordEncoder passwordEncoder;

  @Override
  public UserDto login(LoginDto loginDto, HttpServletResponse response) {
<<<<<<< HEAD
    final String providedEmail = loginDto.getEmail();
    final String providedPassword = loginDto.getPassword();
=======
    String email = loginDto.getEmail().toLowerCase();
>>>>>>> bc653c48
    try {
      User user = userService.findByEmail(providedEmail);
      final String currentEncodedPassword = user.getPassword();

      if (!passwordEncoder.matches(providedPassword, currentEncodedPassword)) {
        throw new AuthenticationException(
            "Authentication process was failed due to invalid password.");
      }

      String encodedUserId =
          Base64.getEncoder().encodeToString(String.valueOf(user.getId()).getBytes());
      TokenUtil.setAuthTokensToHeaders(response, encodedUserId, encodedUserId);
      return userMapper.toDto(user);

    } catch (Exception e) {
      log.error("Authentication process was failed for email {}: {}",
          providedEmail, e.getMessage());
      throw new AuthenticationException("Authentication process was failed.");
    }
  }

  @Override
  public void redirectToLinkedIn(HttpServletResponse response) {
    throw new UnsupportedOperationException(MSG_UNSUPPORTED_OPERATION);
  }

  @Override
  public void redirectToGoogle(HttpServletResponse response) {
    throw new UnsupportedOperationException(MSG_UNSUPPORTED_OPERATION);
  }

  @Override
  public UserDto handleOauthAuthorization(HttpServletResponse response,
      OauthAuthorizationDto request) {
    throw new UnsupportedOperationException(MSG_UNSUPPORTED_OPERATION);
  }

  @Override
  public String logout(HttpServletRequest request, HttpServletResponse response) {
    refreshTokenCookieHelper.deleteRefreshTokenFromCookie(response);
    return "Logout process was successfully completed.";
  }

  @Override
  public void registerUser(UserRegistrationDto userRegistrationDto) {
    String email = userRegistrationDto.getEmail().toLowerCase();
    String password = userRegistrationDto.getPassword();
    UserDto userDto = UserDto.builder()
        .firstName(userRegistrationDto.getFirstName())
        .lastName(userRegistrationDto.getLastName())
        .accountLanguage(AccountLanguage.UKRAINE)
        .registrationSource(RegistrationSourceType.LOCAL)
        .build();

    if (userService.existsByEmail(email)) {
      log.error("User with email {} already exists.", email);
      throw new UserAlreadyExistsException("User with email " + email + " already exists.");
    }

    try {
      userService.create(userDto, email, new BCryptPasswordEncoder().encode(password));
    } catch (Exception e) {
      log.error("Initiate registration process was failed for email {}: {}",
          userRegistrationDto.getEmail(), e.getMessage(), e);
      throw new UserRegistrationException("Initiate registration process was failed.");
    }
  }

  @Override
  public void resendRegistrationConfirmCode(ResendConfirmCodeDto resendConfirmCodeDto) {
    throw new UnsupportedOperationException(MSG_UNSUPPORTED_OPERATION);
  }

  @Override
  public long confirmRegistration(ConfirmRegistrationDto confirmationCodeDto) {
    User user = userService.findByEmail(confirmationCodeDto.getEmail());
    return user.getId();
  }

  @Override
  public void confirmResetPassword(PasswordResetDto passwordResetDto) {
    throw new UnsupportedOperationException(MSG_UNSUPPORTED_OPERATION);
  }

  @Override
  public void resetPassword(String email) {
    throw new UnsupportedOperationException(MSG_UNSUPPORTED_OPERATION);
  }

  @Override
  public void refreshAuthTokens(HttpServletRequest request, HttpServletResponse response) {
    throw new UnsupportedOperationException(MSG_UNSUPPORTED_OPERATION);
  }

  /**
   * Configuration class for local run security settings.
   */
  @Configuration
  @EnableWebSecurity
  @EnableMethodSecurity
  @RequiredArgsConstructor
  @Profile("local")
  public static class SecurityConfiguration {

    private final LocalAuthenticationFilter localAuthenticationFilter;

    /**
     * Configures security filters.
     *
     * @param http the HttpSecurity object to configure
     * @return the SecurityFilterChain object
     * @throws Exception if an error occurs during configuration
     */
    @Bean
    public SecurityFilterChain securityFilterChain(HttpSecurity http) throws Exception {
      return http
          .csrf(AbstractHttpConfigurer::disable)
          .cors(Customizer.withDefaults())
          .sessionManagement(session -> session
              .sessionCreationPolicy(SessionCreationPolicy.STATELESS))
          .authorizeHttpRequests(authorize -> authorize
              .anyRequest().permitAll()
          )
          .addFilterBefore(localAuthenticationFilter,
              UsernamePasswordAuthenticationFilter.class)
          .build();
    }

    /**
     * Configures a {@link org.springframework.boot.web.servlet.ServletContextInitializer} bean to
     * set up session cookie settings for the application.
     *
     * @param domain The domain value for the session cookie, injected from the application
     *               properties.
     * @return A {@link ServletContextInitializer} to configure session cookie settings.
     */
    @Bean
    public ServletContextInitializer servletContextInitializer(
        @Value("${server.servlet.session.cookie.domain}") String domain) {
      return servletContext -> {
        servletContext.getSessionCookieConfig().setDomain(domain);
        servletContext.getSessionCookieConfig().setPath("/");
      };
    }

    /**
     * Configures a CORS (Cross-Origin Resource Sharing) setup to allow all origins, methods etc.
     *
     * @return Configured CorsConfigurationSource for cross-origin requests.
     */
    @Bean
    @ConditionalOnProperty(prefix = "cors", name = "enabled", havingValue = "false")
    public CorsConfigurationSource corsConfigurationSource(
        @Value("${cors.allowed.origins}") List<String> allowedOrigins) {
      CorsConfiguration configuration = new CorsConfiguration();
      configuration.setAllowedOrigins(allowedOrigins);
      configuration.setAllowedMethods(List.of("*"));
      configuration.setAllowedHeaders(List.of("*"));
      configuration.setExposedHeaders(List.of(HEADER_AUTHORIZATION, HEADER_ID_TOKEN));
      configuration.setAllowCredentials(true);
      UrlBasedCorsConfigurationSource source = new UrlBasedCorsConfigurationSource();
      source.registerCorsConfiguration("/**", configuration);
      return source;
    }

    /**
     * Provides a PasswordEncoder bean that uses BCrypt hashing algorithm.
     */
    @Bean
    public static PasswordEncoder passwordEncoder() {
      return new BCryptPasswordEncoder();
    }

  }

  /**
   * Filter responsible for authenticating requests using encoded user ids to run locally.
   */
  @Component
  @RequiredArgsConstructor
  @Profile("local")
  public static class LocalAuthenticationFilter extends OncePerRequestFilter {

    @Override
    protected boolean shouldNotFilter(HttpServletRequest request) {
      return request.getServletPath().equals("/auth/signin");
    }

    @Override
    protected void doFilterInternal(HttpServletRequest request, HttpServletResponse response,
        FilterChain filterChain) throws ServletException, IOException {
      String userId = request.getHeader(HEADER_ID_TOKEN);
      if (userId == null) {
        filterChain.doFilter(request, response);
        return;
      }
      setUpAuthenticationContext(Long.parseLong(new String(Base64.getDecoder().decode(userId))));
      filterChain.doFilter(request, response);
    }

    private void setUpAuthenticationContext(Long userId) {
      UsernamePasswordAuthenticationToken authentication =
          new UsernamePasswordAuthenticationToken(userId, null, List.of());
      SecurityContextHolder.getContext().setAuthentication(authentication);
    }
  }
}<|MERGE_RESOLUTION|>--- conflicted
+++ resolved
@@ -70,12 +70,8 @@
 
   @Override
   public UserDto login(LoginDto loginDto, HttpServletResponse response) {
-<<<<<<< HEAD
-    final String providedEmail = loginDto.getEmail();
+    final String providedEmail = loginDto.getEmail().toLowerCase();
     final String providedPassword = loginDto.getPassword();
-=======
-    String email = loginDto.getEmail().toLowerCase();
->>>>>>> bc653c48
     try {
       User user = userService.findByEmail(providedEmail);
       final String currentEncodedPassword = user.getPassword();
