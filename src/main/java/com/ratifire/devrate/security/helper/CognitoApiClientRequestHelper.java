--- conflicted
+++ resolved
@@ -4,10 +4,7 @@
 import static com.amazonaws.services.cognitoidp.model.AuthFlowType.USER_PASSWORD_AUTH;
 import static com.ratifire.devrate.security.model.constants.CognitoConstant.ATTRIBUTE_COGNITO_SUBJECT;
 import static com.ratifire.devrate.security.model.constants.CognitoConstant.ATTRIBUTE_EMAIL;
-<<<<<<< HEAD
 import static com.ratifire.devrate.security.model.constants.CognitoConstant.ATTRIBUTE_IS_ACCOUNT_ACTIVE;
-=======
->>>>>>> 815a2325
 import static com.ratifire.devrate.security.model.constants.CognitoConstant.ATTRIBUTE_IS_PRIMARY_RECORD;
 import static com.ratifire.devrate.security.model.constants.CognitoConstant.ATTRIBUTE_LINKED_RECORD_SUBJECT;
 import static com.ratifire.devrate.security.model.constants.CognitoConstant.ATTRIBUTE_ROLE;
@@ -32,17 +29,14 @@
 import static com.ratifire.devrate.security.model.constants.CognitoConstant.PARAM_SECRET_HASH;
 import static com.ratifire.devrate.security.model.constants.CognitoConstant.PARAM_STATE;
 import static com.ratifire.devrate.security.model.constants.CognitoConstant.PARAM_USERNAME;
-<<<<<<< HEAD
 import static com.ratifire.devrate.security.util.CognitoUtil.createAttribute;
 import static java.nio.charset.StandardCharsets.UTF_8;
 
 import com.amazonaws.services.cognitoidp.model.AdminGetUserRequest;
-=======
-import static java.nio.charset.StandardCharsets.UTF_8;
-
+import com.amazonaws.services.cognitoidp.model.AdminGetUserResult;
+import com.amazonaws.services.cognitoidp.model.AdminLinkProviderForUserRequest;
+import com.amazonaws.services.cognitoidp.model.AdminUpdateUserAttributesRequest;
 import com.amazonaws.services.cognitoidp.model.AdminGetUserRequest;
-import com.amazonaws.services.cognitoidp.model.AdminGetUserResult;
->>>>>>> 815a2325
 import com.amazonaws.services.cognitoidp.model.AdminLinkProviderForUserRequest;
 import com.amazonaws.services.cognitoidp.model.AdminUpdateUserAttributesRequest;
 import com.amazonaws.services.cognitoidp.model.AttributeType;
@@ -88,11 +82,7 @@
    * @return a {@link SignUpRequest} object configured with the provided details.
    */
   public SignUpRequest buildRegisterRequest(String email, String password,
-<<<<<<< HEAD
       long userId, String role, boolean isPrimaryRecord, String isAccountActivated) {
-=======
-      long userId, String role, boolean isPrimaryRecord) {
->>>>>>> 815a2325
     return new SignUpRequest()
         .withClientId(cognitoConfig.getClientId())
         .withSecretHash(cognitoAuthHelper.generateSecretHash(email))
@@ -103,12 +93,8 @@
             createAttribute(ATTRIBUTE_USER_ID, String.valueOf(userId)),
             createAttribute(ATTRIBUTE_ROLE, role),
             createAttribute(ATTRIBUTE_IS_PRIMARY_RECORD, String.valueOf(isPrimaryRecord)),
-<<<<<<< HEAD
             createAttribute(ATTRIBUTE_LINKED_RECORD_SUBJECT, NONE_VALUE),
             createAttribute(ATTRIBUTE_IS_ACCOUNT_ACTIVE, isAccountActivated)
-=======
-            createAttribute(ATTRIBUTE_LINKED_RECORD_SUBJECT, NONE_VALUE)
->>>>>>> 815a2325
         ));
   }
 
@@ -231,12 +217,8 @@
    * @return an AdminUpdateUserAttributesRequest configured with the provided details.
    */
   public AdminUpdateUserAttributesRequest buildAdminUpdateUserAttributesRequest(String subject,
-<<<<<<< HEAD
       long userId, String role, boolean isPrimaryRecord, String linkedRecordSubject,
       String isAccountActivated) {
-=======
-      long userId, String role, boolean isPrimaryRecord, String linkedRecordSubject) {
->>>>>>> 815a2325
     return new AdminUpdateUserAttributesRequest()
         .withUserPoolId(cognitoConfig.getUserPoolId())
         .withUsername(subject)
@@ -244,12 +226,8 @@
             createAttribute(ATTRIBUTE_USER_ID, String.valueOf(userId)),
             createAttribute(ATTRIBUTE_ROLE, role),
             createAttribute(ATTRIBUTE_IS_PRIMARY_RECORD, String.valueOf(isPrimaryRecord)),
-<<<<<<< HEAD
             createAttribute(ATTRIBUTE_LINKED_RECORD_SUBJECT, linkedRecordSubject),
             createAttribute(ATTRIBUTE_IS_ACCOUNT_ACTIVE, isAccountActivated)
-=======
-            createAttribute(ATTRIBUTE_LINKED_RECORD_SUBJECT, linkedRecordSubject)
->>>>>>> 815a2325
         ));
   }
 
@@ -348,8 +326,124 @@
     body.add(PARAM_CODE, authorizationCode);
     body.add(PARAM_REDIRECT_URI, cognitoConfig.getRedirectUri());
     return new HttpEntity<>(body, headers);
-<<<<<<< HEAD
-=======
+  /**
+   * Builds a request to update user attributes in AWS Cognito for a specified user.
+   *
+   * @param subject             the unique identifier (subject) of the user to update.
+   * @param userId              the unique identifier ID of the user.
+   * @param role                the role to be assigned to the user.
+   * @param isPrimaryRecord     a boolean indicating if this is the primary record of the user.
+   * @param linkedRecordSubject the subject of the linked record, if any.
+   * @return an AdminUpdateUserAttributesRequest configured with the provided details.
+   */
+  public AdminUpdateUserAttributesRequest buildAdminUpdateUserAttributesRequest(String subject,
+      long userId, String role, boolean isPrimaryRecord, String linkedRecordSubject) {
+    return new AdminUpdateUserAttributesRequest()
+        .withUserPoolId(cognitoConfig.getUserPoolId())
+        .withUsername(subject)
+        .withUserAttributes(List.of(
+            createAttribute(ATTRIBUTE_USER_ID, String.valueOf(userId)),
+            createAttribute(ATTRIBUTE_ROLE, role),
+            createAttribute(ATTRIBUTE_IS_PRIMARY_RECORD, String.valueOf(isPrimaryRecord)),
+            createAttribute(ATTRIBUTE_LINKED_RECORD_SUBJECT, linkedRecordSubject)
+        ));
+  }
+
+  /**
+   * Builds a request for updating user attributes in AWS Cognito.
+   *
+   * @param attributes the list of AttributeType objects to update for the user
+   * @param subject    the Cognito username
+   * @return a configured AdminUpdateUserAttributesRequest with the specified attributes and user
+   */
+  public AdminUpdateUserAttributesRequest buildAdminUpdateUserAttributesRequest(
+      List<AttributeType> attributes, String subject) {
+    return new AdminUpdateUserAttributesRequest()
+        .withUserPoolId(cognitoConfig.getUserPoolId())
+        .withUsername(subject)
+        .withUserAttributes(attributes);
+  }
+
+  /**
+   * Builds a request to get user details from AWS Cognito for a specified user.
+   *
+   * @param username the username of the user to get.
+   * @return an AdminGetUserRequest configured with the provided details.
+   */
+  public AdminGetUserRequest buildAdminGetUserRequest(String username) {
+    return new AdminGetUserRequest()
+        .withUserPoolId(cognitoConfig.getUserPoolId())
+        .withUsername(username);
+  }
+
+  /**
+   * Builds a request to link two users in AWS Cognito based on the specified source and destination
+   * user details.
+   *
+   * @param destinationUser    the identifier of the user to be linked to.
+   * @param sourceUserProvider the provider name of the source user.
+   * @param sourceUserSubject  the unique identifier of the source user within the provider.
+   * @return a configured AdminLinkProviderForUserRequest for the user link operation.
+   */
+  public AdminLinkProviderForUserRequest buildAdminLinkProviderForUserRequest(
+      ProviderUserIdentifierType destinationUser, String sourceUserProvider,
+      String sourceUserSubject) {
+    AdminLinkProviderForUserRequest request = new AdminLinkProviderForUserRequest();
+    request.withUserPoolId(cognitoConfig.getUserPoolId());
+    request.withDestinationUser(destinationUser);
+
+    ProviderUserIdentifierType sourceUser = new ProviderUserIdentifierType();
+    sourceUser.setProviderName(sourceUserProvider);
+    sourceUser.setProviderAttributeName(ATTRIBUTE_COGNITO_SUBJECT);
+    sourceUser.setProviderAttributeValue(sourceUserSubject);
+
+    request.withSourceUser(sourceUser);
+    return request;
+  }
+
+  /**
+   * Builds a request to list users from AWS Cognito based on a given email filter.
+   *
+   * @param email the email of the user to filter the list of users.
+   * @return a ListUsersRequest configured with the specified email filter.
+   */
+  public ListUsersRequest buildListUsersRequest(String email) {
+    ListUsersRequest request = new ListUsersRequest();
+    request.setUserPoolId(cognitoConfig.getUserPoolId());
+    request.setFilter(String.format("email=\"%s\"", email));
+    return request;
+  }
+
+  /**
+   * Builds a request to list users from AWS Cognito.
+   *
+   * @return a ListUsersRequest configured the cognito user.
+   */
+  public ListUsersRequest buildListUsersRequest(int limit, String paginationToken) {
+    ListUsersRequest request = new ListUsersRequest();
+    request.setUserPoolId(cognitoConfig.getUserPoolId());
+    request.withPaginationToken(paginationToken);
+    request.withLimit(limit);
+    return request;
+  }
+
+  /**
+   * Builds an HTTP entity for a token exchange request in AWS Cognito.
+   *
+   * @param authorizationCode the authorization code received during the OAuth2 authentication
+   *                          flow.
+   * @return a HttpEntity containing the headers and body for the token exchange request.
+   */
+  public HttpEntity<MultiValueMap<String, String>> buildTokenExchangeRequest(
+      String authorizationCode) {
+    HttpHeaders headers = new HttpHeaders();
+    headers.set(HEADER_CONTENT_TYPE, CONTENT_TYPE_FORM_URLENCODED);
+    headers.set(HEADER_AUTHORIZATION, generateAuthorizationHeader());
+    MultiValueMap<String, String> body = new LinkedMultiValueMap<>();
+    body.add(PARAM_GRANT_TYPE, cognitoConfig.getAuthorizationGrantType());
+    body.add(PARAM_CODE, authorizationCode);
+    body.add(PARAM_REDIRECT_URI, cognitoConfig.getRedirectUri());
+    return new HttpEntity<>(body, headers);
   }
 
   /**
@@ -399,7 +493,6 @@
     return new AttributeType()
         .withName(name)
         .withValue(value);
->>>>>>> 815a2325
   }
 
   /**
