--- conflicted
+++ resolved
@@ -397,24 +397,23 @@
     return userService.findEventsBetweenDate(userId, from, to);
   }
 
-<<<<<<< HEAD
+  /**
+   * Retrieves a list of events for a given user that start from a specified date and time.
+   *
+   * @param userId the ID of the user whose events are to be retrieved
+   * @param from   the starting date and time in ISO format (e.g., {@code 2024-08-28T12:00:00Z})
+   * @return a list of {@link EventDto} objects representing the events starting from
+   */
+  @GetMapping("/{userId}/events/closest")
+  public List<EventDto> findEventsFromDateTime(@PathVariable long userId,
+      @RequestParam @DateTimeFormat(iso = DateTimeFormat.ISO.DATE_TIME) ZonedDateTime from) {
+    return userService.findEventsFromDateTime(userId, from);
+  }
+
   @PreAuthorize("@resourceAuthorizationService.isPathUserIdMatchingLoggedUser(#reviewerId)")
   @PostMapping("/{reviewerId}/feedbacks")
   public void saveFeedback(@PathVariable long reviewerId,
       @Valid @RequestBody FeedbackDto feedbackDto) {
     userService.saveFeedback(reviewerId, feedbackDto);
-=======
-  /**
-   * Retrieves a list of events for a given user that start from a specified date and time.
-   *
-   * @param userId the ID of the user whose events are to be retrieved
-   * @param from   the starting date and time in ISO format (e.g., {@code 2024-08-28T12:00:00Z})
-   * @return a list of {@link EventDto} objects representing the events starting from
-   */
-  @GetMapping("/{userId}/events/closest")
-  public List<EventDto> findEventsFromDateTime(@PathVariable long userId,
-      @RequestParam @DateTimeFormat(iso = DateTimeFormat.ISO.DATE_TIME) ZonedDateTime from) {
-    return userService.findEventsFromDateTime(userId, from);
->>>>>>> 9b2fbc9f
   }
 }