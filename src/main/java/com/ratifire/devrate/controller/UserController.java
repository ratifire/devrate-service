--- conflicted
+++ resolved
@@ -109,6 +109,7 @@
     return userService.createEmploymentRecord(employmentRecordDto, userId);
   }
 
+
   /**
    * Retrieves all language proficiencies associated with a user.
    *
@@ -136,7 +137,6 @@
   }
 
   /**
-<<<<<<< HEAD
    * Retrieves user skill information by user ID.
    *
    * @param userId the ID of the user
@@ -160,7 +160,7 @@
     return userService.createSkill(skillDto, userId);
   }
 
-=======
+  /**
    * Retrieves a list of achievements for a specific user by their ID.
    *
    * @param userId The ID of the user whose achievements are to be retrieved.
@@ -184,5 +184,4 @@
       @RequestBody @Valid AchievementDto achievementDto) {
     return userService.createAchievement(userId, achievementDto);
   }
->>>>>>> 79060f23
 }