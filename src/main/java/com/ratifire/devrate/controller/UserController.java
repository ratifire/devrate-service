package com.ratifire.devrate.controller;

import com.ratifire.devrate.dto.AchievementDto;
import com.ratifire.devrate.dto.EmploymentRecordDto;
import com.ratifire.devrate.dto.LanguageProficiencyDto;
import com.ratifire.devrate.dto.UserDto;
import com.ratifire.devrate.service.user.UserService;
import jakarta.validation.Valid;
import java.util.List;
import lombok.RequiredArgsConstructor;
import org.springframework.web.bind.annotation.DeleteMapping;
import org.springframework.web.bind.annotation.GetMapping;
import org.springframework.web.bind.annotation.PathVariable;
import org.springframework.web.bind.annotation.PostMapping;
import org.springframework.web.bind.annotation.PutMapping;
import org.springframework.web.bind.annotation.RequestBody;
import org.springframework.web.bind.annotation.RequestMapping;
import org.springframework.web.bind.annotation.RestController;

/**
 * Controller class responsible for handling requests related to user personal information.
 */
@RestController
@RequiredArgsConstructor
@RequestMapping("/users")
public class UserController {

  private final UserService userService;

  /**
   * Retrieves user personal information by user ID.
   *
   * @param id the ID of the user
   * @return the user's personal information as a DTO
   */
  @GetMapping("/{id}")
  public UserDto findById(@PathVariable long id) {
    return userService.findById(id);
  }

  /**
   * Updates user personal information by user ID.
   *
   * @param userDto the updated user's personal information as a DTO
   * @return the updated user personal information as a DTO
   */
  @PutMapping
  public UserDto update(@RequestBody UserDto userDto) {
    return userService.update(userDto);
  }

  /**
   * Deletes user personal information by user ID.
   *
   * @param id the ID of the user
   */
  @DeleteMapping("/{id}")
  public void delete(@PathVariable long id) {
    userService.delete(id);
  }

  /**
   * Retrieves user employment-record information by user ID.
   *
   * @param userId the ID of the user
   * @return the list of user's employment-records information as a DTO
   */
  @GetMapping("/{userId}/employment-records")
  public List<EmploymentRecordDto> getEmploymentRecordsByUserId(@PathVariable long userId) {
    return userService.getEmploymentRecordsByUserId(userId);
  }

  /**
   * Creates user employment-record information by user ID.
   *
   * @param employmentRecordDto the user's employment-record information as a DTO
   * @return the created user employment-record information as a DTO
   */
  @PostMapping("/{userId}/employment-records")
  public EmploymentRecordDto createEmploymentRecord(
      @Valid @RequestBody EmploymentRecordDto employmentRecordDto,
      @PathVariable long userId) {
    return userService.createEmploymentRecord(employmentRecordDto, userId);
  }

<<<<<<< HEAD
  /**
   * Retrieves a list of achievements for a specific user by their ID.
   *
   * @param userId The ID of the user whose achievements are to be retrieved.
   * @return A list of AchievementDto objects representing the achievements of the user.
   */
  @GetMapping("/{userId}/achievements")
  public List<AchievementDto> getAchievementsByUserId(@PathVariable long userId) {
    return userService.getAchievementsByUserId(userId);
  }

  /**
   * Creates a new achievement for a specific user.
   *
   * @param userId         The ID of the user for whom the achievement is to be created.
   * @param achievementDto The AchievementDto object containing details of the achievement to be created.
   * @return The AchievementDto object representing the created achievement.
   */
  @PostMapping("/{userId}/achievements")
  public AchievementDto createAchievement(@PathVariable long userId,
      @RequestBody @Valid AchievementDto achievementDto) {
    return userService.createAchievement(userId, achievementDto);
  }
=======

  /**
   * Retrieves all language proficiencies associated with a user.
   *
   * @param userId the ID of the user to associate the language proficiencies with
   * @return A list of LanguageProficiencyDto objects.
   */
  @GetMapping("/{userId}/language-proficiencies")
  public List<LanguageProficiencyDto> findAllLanguageProficienciesByUserId(
      @PathVariable long userId) {
    return userService.findAllLanguageProficienciesByUserId(userId);
  }

  /**
   * Saves new language proficiencies for a user.
   *
   * @param userId                  the ID of the user to associate the new language proficiencies
   *                                with
   * @param languageProficiencyDtos the language proficiency information to save
   * @return the list of saved LanguageProficiencyDto objects
   */
  @PostMapping("/{userId}/language-proficiencies")
  public List<LanguageProficiencyDto> saveLanguageProficiencies(@PathVariable long userId,
      @Valid @RequestBody List<LanguageProficiencyDto> languageProficiencyDtos) {
    return userService.saveLanguageProficiencies(userId, languageProficiencyDtos);
  }

>>>>>>> 9045f419
}<|MERGE_RESOLUTION|>--- conflicted
+++ resolved
@@ -1,6 +1,5 @@
 package com.ratifire.devrate.controller;
 
-import com.ratifire.devrate.dto.AchievementDto;
 import com.ratifire.devrate.dto.EmploymentRecordDto;
 import com.ratifire.devrate.dto.LanguageProficiencyDto;
 import com.ratifire.devrate.dto.UserDto;
@@ -83,31 +82,6 @@
     return userService.createEmploymentRecord(employmentRecordDto, userId);
   }
 
-<<<<<<< HEAD
-  /**
-   * Retrieves a list of achievements for a specific user by their ID.
-   *
-   * @param userId The ID of the user whose achievements are to be retrieved.
-   * @return A list of AchievementDto objects representing the achievements of the user.
-   */
-  @GetMapping("/{userId}/achievements")
-  public List<AchievementDto> getAchievementsByUserId(@PathVariable long userId) {
-    return userService.getAchievementsByUserId(userId);
-  }
-
-  /**
-   * Creates a new achievement for a specific user.
-   *
-   * @param userId         The ID of the user for whom the achievement is to be created.
-   * @param achievementDto The AchievementDto object containing details of the achievement to be created.
-   * @return The AchievementDto object representing the created achievement.
-   */
-  @PostMapping("/{userId}/achievements")
-  public AchievementDto createAchievement(@PathVariable long userId,
-      @RequestBody @Valid AchievementDto achievementDto) {
-    return userService.createAchievement(userId, achievementDto);
-  }
-=======
 
   /**
    * Retrieves all language proficiencies associated with a user.
@@ -135,5 +109,4 @@
     return userService.saveLanguageProficiencies(userId, languageProficiencyDtos);
   }
 
->>>>>>> 9045f419
 }