package com.ratifire.devrate.controller;

import com.ratifire.devrate.dto.AchievementDto;
import com.ratifire.devrate.dto.ContactDto;
import com.ratifire.devrate.dto.EmploymentRecordDto;
import com.ratifire.devrate.dto.LanguageProficiencyDto;
import com.ratifire.devrate.dto.PictureDto;
import com.ratifire.devrate.dto.UserDto;
import com.ratifire.devrate.service.user.UserService;
import jakarta.validation.Valid;
import java.util.List;
import lombok.RequiredArgsConstructor;
import org.springframework.http.ResponseEntity;
import org.springframework.web.bind.annotation.DeleteMapping;
import org.springframework.web.bind.annotation.GetMapping;
import org.springframework.web.bind.annotation.PathVariable;
import org.springframework.web.bind.annotation.PostMapping;
import org.springframework.web.bind.annotation.PutMapping;
import org.springframework.web.bind.annotation.RequestBody;
import org.springframework.web.bind.annotation.RequestMapping;
import org.springframework.web.bind.annotation.RestController;

/**
 * Controller class responsible for handling requests related to user personal information.
 */
@RestController
@RequiredArgsConstructor
@RequestMapping("/users")
public class UserController {

  private final UserService userService;

  /**
   * Retrieves user personal information by user ID.
   *
   * @param id the ID of the user
   * @return the user's personal information as a DTO
   */
  @GetMapping("/{id}")
  public UserDto findById(@PathVariable long id) {
    return userService.findById(id);
  }

  /**
   * Updates user personal information by user ID.
   *
   * @param userDto the updated user's personal information as a DTO
   * @return the updated user personal information as a DTO
   */
  @PutMapping
  public UserDto update(@RequestBody UserDto userDto) {
    return userService.update(userDto);
  }

  /**
   * Deletes user personal information by user ID.
   *
   * @param id the ID of the user
   */
  @DeleteMapping("/{id}")
  public void delete(@PathVariable long id) {
    userService.delete(id);
  }

  /**
   * Retrieves all contacts associated with a user.
   *
   * @param userId the ID of the user to associate the contacts with
   * @return A list of ContactDto objects.
   */
  @GetMapping("/{userId}/contacts")
  public List<ContactDto> findAllContactsByUserId(@PathVariable long userId) {
    return userService.findAllContactsByUserId(userId);
  }

  /**
   * Saves contacts for a user.
   *
   * @param userId                  the ID of the user to associate the contacts with
   * @param contactDtos the contact information to save
   * @return the list of saved ContactDto objects
   */
  @PostMapping("/{userId}/contacts")
  public List<ContactDto> saveContacts(@PathVariable long userId,
      @Valid @RequestBody List<ContactDto> contactDtos) {
    return userService.saveContacts(userId, contactDtos);
  }

  /**
   * Retrieves user employment-record information by user ID.
   *
   * @param userId the ID of the user
   * @return the list of user's employment-records information as a DTO
   */
  @GetMapping("/{userId}/employment-records")
  public List<EmploymentRecordDto> getEmploymentRecordsByUserId(@PathVariable long userId) {
    return userService.getEmploymentRecordsByUserId(userId);
  }

  /**
   * Creates user employment-record information by user ID.
   *
   * @param employmentRecordDto the user's employment-record information as a DTO
   * @return the created user employment-record information as a DTO
   */
  @PostMapping("/{userId}/employment-records")
  public EmploymentRecordDto createEmploymentRecord(
      @Valid @RequestBody EmploymentRecordDto employmentRecordDto,
      @PathVariable long userId) {
    return userService.createEmploymentRecord(employmentRecordDto, userId);
  }

  /**
   * Retrieves all language proficiencies associated with a user.
   *
   * @param userId the ID of the user to associate the language proficiencies with
   * @return A list of LanguageProficiencyDto objects.
   */
  @GetMapping("/{userId}/language-proficiencies")
  public List<LanguageProficiencyDto> findAllLanguageProficienciesByUserId(
      @PathVariable long userId) {
    return userService.findAllLanguageProficienciesByUserId(userId);
  }

  /**
   * Saves new language proficiencies for a user.
   *
   * @param userId                  the ID of the user to associate the new language proficiencies
   *                                with
   * @param languageProficiencyDtos the language proficiency information to save
   * @return the list of saved LanguageProficiencyDto objects
   */
  @PostMapping("/{userId}/language-proficiencies")
  public List<LanguageProficiencyDto> saveLanguageProficiencies(@PathVariable long userId,
      @Valid @RequestBody List<LanguageProficiencyDto> languageProficiencyDtos) {
    return userService.saveLanguageProficiencies(userId, languageProficiencyDtos);
  }

  /**
<<<<<<< HEAD
   * Retrieves the picture associated with a user by their user ID.
   *
   * @param userId the ID of the user whose picture is to be retrieved
   * @return a ResponseEntity containing a map with the user's picture in byte array format if
   *     present; otherwise, returns no content status
   */
  @GetMapping("/{userId}/pictures")
  public ResponseEntity<PictureDto> getUserPicture(@PathVariable long userId) {
    PictureDto userPicture = userService.getUserPicture(userId);
    return userPicture.getPicture() == null
        ? ResponseEntity.noContent().build()
        : ResponseEntity.ok(userPicture);
  }

  /**
   * Adds or updates a picture for a user by their user ID.
   *
   * @param userId the ID of the user for whom the picture is to be added or updated
   * @param userPicture the picture data as a byte array to upload
   * @return a Map containing the key 'picture' with the byte array of the uploaded picture as the
   *     value
   */
  @PostMapping("/{userId}/pictures")
  public PictureDto addUserPicture(@PathVariable long userId, @RequestBody byte[] userPicture) {
    return userService.addUserPicture(userId, userPicture);
  }

  /** Removes a user's picture. */
  @DeleteMapping("/{userId}/pictures")
  public void removeUserPicture(@PathVariable long userId) {
    userService.deleteUserPicture(userId);
=======
   * Retrieves a list of achievements for a specific user by their ID.
   *
   * @param userId The ID of the user whose achievements are to be retrieved.
   * @return A list of AchievementDto objects representing the achievements of the user.
   */
  @GetMapping("/{userId}/achievements")
  public List<AchievementDto> getAchievementsByUserId(@PathVariable long userId) {
    return userService.getAchievementsByUserId(userId);
  }

  /**
   * Creates a new achievement for a specific user.
   *
   * @param userId         The ID of the user for whom the achievement is to be created.
   * @param achievementDto The AchievementDto object containing details of the achievement to be
   *                       created.
   * @return The AchievementDto object representing the created achievement.
   */
  @PostMapping("/{userId}/achievements")
  public AchievementDto createAchievement(@PathVariable long userId,
      @RequestBody @Valid AchievementDto achievementDto) {
    return userService.createAchievement(userId, achievementDto);
>>>>>>> 79060f23
  }
}<|MERGE_RESOLUTION|>--- conflicted
+++ resolved
@@ -137,7 +137,6 @@
   }
 
   /**
-<<<<<<< HEAD
    * Retrieves the picture associated with a user by their user ID.
    *
    * @param userId the ID of the user whose picture is to be retrieved
@@ -169,7 +168,8 @@
   @DeleteMapping("/{userId}/pictures")
   public void removeUserPicture(@PathVariable long userId) {
     userService.deleteUserPicture(userId);
-=======
+  }
+  /**
    * Retrieves a list of achievements for a specific user by their ID.
    *
    * @param userId The ID of the user whose achievements are to be retrieved.
@@ -192,6 +192,5 @@
   public AchievementDto createAchievement(@PathVariable long userId,
       @RequestBody @Valid AchievementDto achievementDto) {
     return userService.createAchievement(userId, achievementDto);
->>>>>>> 79060f23
   }
 }