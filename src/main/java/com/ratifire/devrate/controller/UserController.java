package com.ratifire.devrate.controller;


import com.ratifire.devrate.dto.AchievementDto;
import com.ratifire.devrate.dto.BookmarkDto;
import com.ratifire.devrate.dto.ContactDto;
import com.ratifire.devrate.dto.EducationDto;
import com.ratifire.devrate.dto.EmploymentRecordDto;
import com.ratifire.devrate.dto.LanguageProficiencyDto;
import com.ratifire.devrate.dto.SpecializationDto;
import com.ratifire.devrate.dto.UserDto;
import com.ratifire.devrate.dto.UserPictureDto;
import com.ratifire.devrate.service.user.UserService;
import jakarta.validation.Valid;
import java.util.List;
import lombok.RequiredArgsConstructor;
import org.springframework.http.ResponseEntity;
import org.springframework.web.bind.annotation.DeleteMapping;
import org.springframework.web.bind.annotation.GetMapping;
import org.springframework.web.bind.annotation.PathVariable;
import org.springframework.web.bind.annotation.PostMapping;
import org.springframework.web.bind.annotation.PutMapping;
import org.springframework.web.bind.annotation.RequestBody;
import org.springframework.web.bind.annotation.RequestMapping;
import org.springframework.web.bind.annotation.RestController;

/**
 * Controller class responsible for handling requests related to user personal information.
 */
@RestController
@RequiredArgsConstructor
@RequestMapping("/users")
public class UserController {

  private final UserService userService;

  /**
   * Retrieves user personal information by user ID.
   *
   * @param id the ID of the user
   * @return the user's personal information as a DTO
   */
  @GetMapping("/{id}")
  public UserDto findById(@PathVariable long id) {
    return userService.findById(id);
  }

  /**
   * Updates user personal information by user ID.
   *
   * @param userDto the updated user's personal information as a DTO
   * @return the updated user personal information as a DTO
   */
  @PutMapping
  public UserDto update(@RequestBody UserDto userDto) {
    return userService.update(userDto);
  }

  /**
   * Deletes user personal information by user ID.
   *
   * @param id the ID of the user
   */
  @DeleteMapping("/{id}")
  public void delete(@PathVariable long id) {
    userService.delete(id);
  }

  /**
   * Retrieves all contacts associated with a user.
   *
   * @param userId the ID of the user to associate the contacts with
   * @return A list of ContactDto objects.
   */
  @GetMapping("/{userId}/contacts")
  public List<ContactDto> findAllContactsByUserId(@PathVariable long userId) {
    return userService.findAllContactsByUserId(userId);
  }

  /**
   * Saves contacts for a user.
   *
   * @param userId      the ID of the user to associate the contacts with
   * @param contactDtos the contact information to save
   * @return the list of saved ContactDto objects
   */
  @PostMapping("/{userId}/contacts")
  public List<ContactDto> saveContacts(@PathVariable long userId,
      @Valid @RequestBody List<ContactDto> contactDtos) {
    return userService.saveContacts(userId, contactDtos);
  }

  /**
   * Retrieves user employment-record information by user ID.
   *
   * @param userId the ID of the user
   * @return the list of user's employment-records information as a DTO
   */
  @GetMapping("/{userId}/employment-records")
  public List<EmploymentRecordDto> getEmploymentRecordsByUserId(@PathVariable long userId) {
    return userService.getEmploymentRecordsByUserId(userId);
  }

  /**
   * Creates user employment-record information by user ID.
   *
   * @param employmentRecordDto the user's employment-record information as a DTO
   * @return the created user employment-record information as a DTO
   */
  @PostMapping("/{userId}/employment-records")
  public EmploymentRecordDto createEmploymentRecord(
      @Valid @RequestBody EmploymentRecordDto employmentRecordDto,
      @PathVariable long userId) {
    return userService.createEmploymentRecord(employmentRecordDto, userId);
  }

  /**
   * Retrieves all language proficiencies associated with a user.
   *
   * @param userId the ID of the user to associate the language proficiencies with
   * @return A list of LanguageProficiencyDto objects.
   */
  @GetMapping("/{userId}/language-proficiencies")
  public List<LanguageProficiencyDto> findAllLanguageProficienciesByUserId(
      @PathVariable long userId) {
    return userService.findAllLanguageProficienciesByUserId(userId);
  }

  /**
   * Saves new language proficiencies for a user.
   *
   * @param userId                  the ID of the user to associate the new language proficiencies
   *                                with
   * @param languageProficiencyDtos the language proficiency information to save
   * @return the list of saved LanguageProficiencyDto objects
   */
  @PostMapping("/{userId}/language-proficiencies")
  public List<LanguageProficiencyDto> saveLanguageProficiencies(@PathVariable long userId,
      @Valid @RequestBody List<LanguageProficiencyDto> languageProficiencyDtos) {
    return userService.saveLanguageProficiencies(userId, languageProficiencyDtos);
  }

  /**
   * Retrieves the picture associated with a user by their user ID.
   *
   * @param userId the ID of the user whose picture is to be retrieved
<<<<<<< HEAD
   * @return a ResponseEntity containing a map with the user's picture in byte array format if
   *         present; otherwise, returns no content status
=======
   * @return a ResponseEntity containing a UserPictureDto with the user's picture
   *     as a base64-encoded string if present; otherwise, returns no content status
>>>>>>> 30f78988
   */
  @GetMapping("/{userId}/pictures")
  public ResponseEntity<UserPictureDto> getUserPicture(@PathVariable long userId) {
    UserPictureDto userPicture = userService.getUserPicture(userId);
    return userPicture.getUserPicture() != null
        ? ResponseEntity.ok(userPicture)
        : ResponseEntity.noContent().build();
  }

  /**
   * Adds or updates a picture for a user by their user ID.
   *
   * @param userId the ID of the user for whom the picture is to be added or updated
   * @param userPicture the picture data as a base64 string to upload
   */
  @PostMapping("/{userId}/pictures")
  public void addUserPicture(@PathVariable long userId, @RequestBody String userPicture) {
    userService.addUserPicture(userId, userPicture);
  }

  /**
   * Removes a user's picture.
   */
  @DeleteMapping("/{userId}/pictures")
  public void removeUserPicture(@PathVariable long userId) {
    userService.deleteUserPicture(userId);
  }

  /**
   * Retrieves a list of achievements for a specific user by their ID.
   *
   * @param userId The ID of the user whose achievements are to be retrieved.
   * @return A list of AchievementDto objects representing the achievements of the user.
   */
  @GetMapping("/{userId}/achievements")
  public List<AchievementDto> getAchievementsByUserId(@PathVariable long userId) {
    return userService.getAchievementsByUserId(userId);
  }

  /**
   * Creates a new achievement for a specific user.
   *
   * @param userId         The ID of the user for whom the achievement is to be created.
   * @param achievementDto The AchievementDto object containing details of the achievement to be
   *                       created.
   * @return The AchievementDto object representing the created achievement.
   */
  @PostMapping("/{userId}/achievements")
  public AchievementDto createAchievement(@PathVariable long userId,
      @RequestBody @Valid AchievementDto achievementDto) {
    return userService.createAchievement(userId, achievementDto);
  }

  /**
   * Retrieves a list of education details for a specific user identified by their user ID.
   *
   * @param userId The unique identifier of the user.
   * @return A list of {@link EducationDto} objects representing the education details.
   */
  @GetMapping("/{userId}/educations")
  public List<EducationDto> getEducationsByUserId(@PathVariable long userId) {
    return userService.getEducationsByUserId(userId);
  }

  /**
   * Creates a new education record for the specified user.
   *
   * @param userId       The unique identifier of the user for whom the education record is
   *                     created.
   * @param educationDto The {@link EducationDto} object containing the details of the education to
   *                     be created.
   * @return The {@link EducationDto} object representing the newly created education record.
   */
  @PostMapping("/{userId}/educations")
  public EducationDto createEducation(@PathVariable long userId,
      @RequestBody @Valid EducationDto educationDto) {
    return userService.createEducation(userId, educationDto);
  }

  /**
   * Retrieves a list of bookmarks for the specified user by their ID.
   *
   * @param userId The ID of the user whose bookmarks are to be retrieved.
   * @return A list of BookmarkDto objects representing the bookmarks of the user.
   */
  @GetMapping("/{userId}/bookmarks")
  public List<BookmarkDto> getBookmarksByUserId(@PathVariable long userId) {
    return userService.getBookmarksByUserId(userId);
  }

  /**
   * Creates a new bookmark for the specified user.
   *
   * @param userId      The ID of the user for whom the bookmark is to be created.
   * @param bookmarkDto The BookmarkDto object containing details of the bookmark to be created.
   */
  @PostMapping("/{userId}/bookmarks")
  public void createBookmark(@PathVariable long userId,
      @RequestBody @Valid BookmarkDto bookmarkDto) {
    userService.createBookmark(userId, bookmarkDto);
  }

  /**
   * Retrieves user`s Specialization information by user ID.
   *
   * @param userId the ID of the user
   * @return the list of user's Specialization information as a DTO
   */
  @GetMapping("/{userId}/specializations")
  public List<SpecializationDto> getSpecializationsByUserId(@PathVariable long userId) {
    return userService.getSpecializationsByUserId(userId);
  }

  /**
   * Creates user`s Specialization information by user ID.
   *
   * @param specializationDto the user's Specialization information as a DTO
   * @return the created user Specialization information as a DTO
   */
  @PostMapping("/{userId}/specializations")
  public SpecializationDto createSpecialization(
      @Valid @RequestBody SpecializationDto specializationDto, @PathVariable long userId) {
    return userService.createSpecialization(specializationDto, userId);
  }
}<|MERGE_RESOLUTION|>--- conflicted
+++ resolved
@@ -144,13 +144,8 @@
    * Retrieves the picture associated with a user by their user ID.
    *
    * @param userId the ID of the user whose picture is to be retrieved
-<<<<<<< HEAD
-   * @return a ResponseEntity containing a map with the user's picture in byte array format if
-   *         present; otherwise, returns no content status
-=======
    * @return a ResponseEntity containing a UserPictureDto with the user's picture
    *     as a base64-encoded string if present; otherwise, returns no content status
->>>>>>> 30f78988
    */
   @GetMapping("/{userId}/pictures")
   public ResponseEntity<UserPictureDto> getUserPicture(@PathVariable long userId) {
