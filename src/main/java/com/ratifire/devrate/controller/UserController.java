package com.ratifire.devrate.controller;

<<<<<<< HEAD
import com.ratifire.devrate.dto.LanguageProficiencyDto;
=======
import com.ratifire.devrate.dto.EmploymentRecordDto;
>>>>>>> a88cd80f
import com.ratifire.devrate.dto.UserDto;
import com.ratifire.devrate.service.employmentrecord.EmploymentRecordService;
import com.ratifire.devrate.service.user.UserService;
import jakarta.validation.Valid;
import java.util.List;
import lombok.RequiredArgsConstructor;
import org.springframework.web.bind.annotation.DeleteMapping;
import org.springframework.web.bind.annotation.GetMapping;
import org.springframework.web.bind.annotation.PathVariable;
import org.springframework.web.bind.annotation.PostMapping;
import org.springframework.web.bind.annotation.PutMapping;
import org.springframework.web.bind.annotation.RequestBody;
import org.springframework.web.bind.annotation.RequestMapping;
import org.springframework.web.bind.annotation.RestController;

/**
 * Controller class responsible for handling requests related to user personal information.
 */
@RestController
@RequiredArgsConstructor
@RequestMapping("/users")
public class UserController {

  private final UserService userService;

  /**
   * Retrieves user personal information by user ID.
   *
   * @param id the ID of the user
   * @return the user's personal information as a DTO
   */
  @GetMapping("/{id}")
  public UserDto findById(@PathVariable long id) {
    return userService.findById(id);
  }

  /**
   * Updates user personal information by user ID.
   *
   * @param userDto the updated user's personal information as a DTO
   * @return the updated user personal information as a DTO
   */
  @PutMapping
  public UserDto update(@RequestBody UserDto userDto) {
    return userService.update(userDto);
  }

  /**
   * Deletes user personal information by user ID.
   *
   * @param id the ID of the user
   */
  @DeleteMapping("/{id}")
  public void delete(@PathVariable long id) {
    userService.delete(id);
  }

  /**
<<<<<<< HEAD
   * Retrieves all language proficiencies associated with a user.
   *
   * @param userId the ID of the user to associate the language proficiencies with
   * @return A list of LanguageProficiencyDto objects.
   */
  @GetMapping("/{userId}/language-proficiencies")
  public List<LanguageProficiencyDto> findAllLanguageProficienciesByUserId(
      @PathVariable long userId) {
    return userService.findAllLanguageProficienciesByUserId(userId);
  }

  /**
   * Creates a new language proficiency for a user.
   *
   * @param userId                 the ID of the user to associate the new language proficiency
   *                               with
   * @param languageProficiencyDto the language proficiency data to create
   * @return LanguageProficiencyDto the created language proficiency data
   */
  @PostMapping("/{userId}/language-proficiencies")
  public LanguageProficiencyDto createLanguageProficiency(@PathVariable long userId,
      @Valid @RequestBody LanguageProficiencyDto languageProficiencyDto) {
    return userService.createLanguageProficiency(userId, languageProficiencyDto);
=======
   * Retrieves user employment-record information by user ID.
   *
   * @param userId the ID of the user
   * @return the list of user's employment-records information as a DTO
   */
  @GetMapping("/{userId}/employment-records")
  public List<EmploymentRecordDto> getEmploymentRecordsByUserId(@PathVariable long userId) {
    return userService.getEmploymentRecordsByUserId(userId);
  }

  /**
   * Creates user employment-record information by user ID.
   *
   * @param employmentRecordDto the user's employment-record information as a DTO
   * @return the created user employment-record information as a DTO
   */
  @PostMapping("/{userId}/employment-records")
  public EmploymentRecordDto createEmploymentRecord(
      @Valid @RequestBody EmploymentRecordDto employmentRecordDto,
      @PathVariable long userId) {
    return userService.createEmploymentRecord(employmentRecordDto, userId);
>>>>>>> a88cd80f
  }

}<|MERGE_RESOLUTION|>--- conflicted
+++ resolved
@@ -1,10 +1,7 @@
 package com.ratifire.devrate.controller;
 
-<<<<<<< HEAD
+import com.ratifire.devrate.dto.EmploymentRecordDto;
 import com.ratifire.devrate.dto.LanguageProficiencyDto;
-=======
-import com.ratifire.devrate.dto.EmploymentRecordDto;
->>>>>>> a88cd80f
 import com.ratifire.devrate.dto.UserDto;
 import com.ratifire.devrate.service.employmentrecord.EmploymentRecordService;
 import com.ratifire.devrate.service.user.UserService;
@@ -63,7 +60,31 @@
   }
 
   /**
-<<<<<<< HEAD
+   * Retrieves user employment-record information by user ID.
+   *
+   * @param userId the ID of the user
+   * @return the list of user's employment-records information as a DTO
+   */
+  @GetMapping("/{userId}/employment-records")
+  public List<EmploymentRecordDto> getEmploymentRecordsByUserId(@PathVariable long userId) {
+    return userService.getEmploymentRecordsByUserId(userId);
+  }
+
+  /**
+   * Creates user employment-record information by user ID.
+   *
+   * @param employmentRecordDto the user's employment-record information as a DTO
+   * @return the created user employment-record information as a DTO
+   */
+  @PostMapping("/{userId}/employment-records")
+  public EmploymentRecordDto createEmploymentRecord(
+      @Valid @RequestBody EmploymentRecordDto employmentRecordDto,
+      @PathVariable long userId) {
+    return userService.createEmploymentRecord(employmentRecordDto, userId);
+  }
+
+
+  /**
    * Retrieves all language proficiencies associated with a user.
    *
    * @param userId the ID of the user to associate the language proficiencies with
@@ -87,29 +108,6 @@
   public LanguageProficiencyDto createLanguageProficiency(@PathVariable long userId,
       @Valid @RequestBody LanguageProficiencyDto languageProficiencyDto) {
     return userService.createLanguageProficiency(userId, languageProficiencyDto);
-=======
-   * Retrieves user employment-record information by user ID.
-   *
-   * @param userId the ID of the user
-   * @return the list of user's employment-records information as a DTO
-   */
-  @GetMapping("/{userId}/employment-records")
-  public List<EmploymentRecordDto> getEmploymentRecordsByUserId(@PathVariable long userId) {
-    return userService.getEmploymentRecordsByUserId(userId);
-  }
-
-  /**
-   * Creates user employment-record information by user ID.
-   *
-   * @param employmentRecordDto the user's employment-record information as a DTO
-   * @return the created user employment-record information as a DTO
-   */
-  @PostMapping("/{userId}/employment-records")
-  public EmploymentRecordDto createEmploymentRecord(
-      @Valid @RequestBody EmploymentRecordDto employmentRecordDto,
-      @PathVariable long userId) {
-    return userService.createEmploymentRecord(employmentRecordDto, userId);
->>>>>>> a88cd80f
   }
 
 }