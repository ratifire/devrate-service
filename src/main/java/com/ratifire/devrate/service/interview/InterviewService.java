--- conflicted
+++ resolved
@@ -29,11 +29,8 @@
 import java.time.ZonedDateTime;
 import java.util.List;
 import java.util.Map;
-<<<<<<< HEAD
+import java.util.Objects;
 import java.util.Optional;
-=======
-import java.util.Objects;
->>>>>>> b27bd656
 import java.util.stream.Collectors;
 import lombok.RequiredArgsConstructor;
 import org.springframework.data.domain.Page;
@@ -302,11 +299,8 @@
         .role(role)
         .roomUrl(roomUrl)
         .startTime(date)
-<<<<<<< HEAD
+        .requestComment(requestComment)
         .isVisible(true)
-=======
-        .requestComment(requestComment)
->>>>>>> b27bd656
         .build();
   }
 
