--- conflicted
+++ resolved
@@ -251,26 +251,14 @@
     long candidateRequestId = matchedUsers.getCandidateParticipantId();
     ZonedDateTime date = matchedUsers.getDate();
 
-<<<<<<< HEAD
-    String joinUrl = meetingService.createMeeting();
-
     Mastery candidateMastery =
-=======
-    Mastery mastery =
->>>>>>> 597bd5c2
         masteryService.getMasteryById(interviewRequestService.findMasteryId(candidateRequestId)
             .orElseThrow(() -> new IllegalStateException(
                 "Mastery ID not found for interview request with id: " + candidateRequestId)));
 
-<<<<<<< HEAD
     String title = MasteryLevel.fromLevel(candidateMastery.getLevel())
         + " " + candidateMastery.getSpecialization().getName();
-    Event event = eventService.buildEvent(candidateId, interviewerId, joinUrl, date, title);
-=======
-    String title = MasteryLevel.fromLevel(mastery.getLevel())
-        + " " + mastery.getSpecialization().getName();
     Event event = eventService.buildEvent(candidateId, interviewerId, date, title);
->>>>>>> 597bd5c2
     long eventId = eventService.save(event, List.of(interviewerId, candidateId));
 
     List<InterviewRequest> requests = interviewRequestService.findByIds(
@@ -279,28 +267,16 @@
     String interviewerRequestComment = extractCommentForRole(requests, INTERVIEWER);
     String interviewerLanguageCode = extractLanguageCode(requests, INTERVIEWER);
     ConsentStatus interviewerConsentStatus = extractContentStatus(requests, INTERVIEWER);
-<<<<<<< HEAD
     Interview interviewerInterview = buildInterview(interviewerId, interviewerRequestId, eventId,
-        INTERVIEWER, joinUrl, date, interviewerRequestComment, interviewerLanguageCode,
-=======
-    Interview interviewer = buildInterview(interviewerId, interviewerRequestId, eventId,
         INTERVIEWER, date, interviewerRequestComment, interviewerLanguageCode,
->>>>>>> 597bd5c2
         interviewerConsentStatus);
     String candidateRequestComment = extractCommentForRole(requests, CANDIDATE);
     String candidateLanguageCode = extractLanguageCode(requests, CANDIDATE);
     ConsentStatus candidateConsentStatus = extractContentStatus(requests, CANDIDATE);
-<<<<<<< HEAD
-    Interview candidateInterview = buildInterview(candidateId, candidateRequestId, eventId,
-        CANDIDATE, joinUrl, date, candidateRequestComment, candidateLanguageCode,
-        candidateConsentStatus);
+    Interview candidateInterview = buildInterview(candidateId, candidateRequestId, eventId, CANDIDATE,
+        date, candidateRequestComment, candidateLanguageCode, candidateConsentStatus);
     List<Interview> interviews = interviewRepository.saveAll(
         List.of(interviewerInterview, candidateInterview));
-=======
-    Interview candidate = buildInterview(candidateId, candidateRequestId, eventId, CANDIDATE,
-        date, candidateRequestComment, candidateLanguageCode, candidateConsentStatus);
-    List<Interview> interviews = interviewRepository.saveAll(List.of(interviewer, candidate));
->>>>>>> 597bd5c2
 
     // TODO: need refactoring related to the interview list that use only for getting interviewIds
     //  for each users
