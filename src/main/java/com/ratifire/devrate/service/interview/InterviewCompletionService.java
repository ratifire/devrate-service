package com.ratifire.devrate.service.interview;

import com.ratifire.devrate.service.NotificationService;
import com.ratifire.devrate.service.SpecializationService;
import com.ratifire.devrate.service.UserService;
import com.ratifire.devrate.util.zoom.exception.ZoomApiException;
import com.ratifire.devrate.util.zoom.service.ZoomApiService;
import com.ratifire.devrate.util.zoom.webhook.exception.ZoomWebhookException;
import com.ratifire.devrate.util.zoom.webhook.model.WebHookRequest.Payload.Meeting;
import jakarta.transaction.Transactional;
import lombok.RequiredArgsConstructor;
import lombok.extern.slf4j.Slf4j;
import org.springframework.stereotype.Service;

/**
 * Service responsible for handling the completion process of an interview.
 */
@Slf4j
@Service
@RequiredArgsConstructor
public class InterviewCompletionService {

  private static final int WEBHOOK_ACTIVATION_DELAY = 10;

  private final InterviewService interviewService;
  private final InterviewRequestService interviewRequestService;
  private final InterviewHistoryService interviewHistoryService;
  private final InterviewFeedbackDetailService interviewFeedbackDetailService;
  private final SpecializationService specializationService;
  private final UserService userService;
  private final NotificationService notificationService;
  private final ZoomApiService zoomApiService;

  //TODO: Methods needs to be reimplemented regarding to using another meeting provider
  @Transactional
  public void finalizeInterviewProcess(Meeting meeting)
      throws ZoomWebhookException, ZoomApiException {
<<<<<<< HEAD
    if (!validateMeetingEndTime(meeting)) {
      log.info("Webhook ignored as it was triggered too early.");
      return;
    }

    String meetingId = meeting.getId();
    log.info("Zoom webhook triggered meeting.ended - {}", meeting);
    Interview interview = interviewService.getByMeetingId(Long.parseLong(meetingId));



    specializationService.updateUserInterviewCounts(interview);

    User interviewer = interview.getInterviewerRequest().getUser();
    User candidate = interview.getCandidateRequest().getUser();
    userService.recalculateInterviewCounts(List.of(interviewer, candidate));


    zoomApiService.deleteMeeting(Long.parseLong(meetingId));

    interviewService.delete(interview.getId());
    interviewRequestService.deleteBulk(
        List.of(interview.getInterviewerRequest().getId(),
            interview.getCandidateRequest().getId()));

    log.info("Interview with meeting id {} completed successfully!", meetingId);
  }

  /**
   * Validates if the webhook is triggered at the right time.
   *
   * @param meeting The meeting object containing details of the meeting that has ended.
   * @return boolean indicating if the webhook can proceed with interview completion.
   * @throws ZoomWebhookException If the data is invalid.
   */
  public boolean validateMeetingEndTime(Meeting meeting) throws ZoomWebhookException {
    if (meeting == null || meeting.getId() == null) {
      throw new ZoomWebhookException("Invalid meeting data");
    }

    long meetingId = Long.parseLong(meeting.getId());

    Interview interview = interviewService.getByMeetingId(meetingId);
    ZonedDateTime scheduledStartTime = interview.getStartTime();
    ZonedDateTime currentDateTime = DateTimeUtils.toUtc(ZonedDateTime.now());

    // TODO: nee change to for prod
    //  if (currentDateTime.isBefore(scheduledStartTime.plusMinutes(WEBHOOK_ACTIVATION_DELAY))) {
    if (currentDateTime.isBefore(scheduledStartTime.plusSeconds(WEBHOOK_ACTIVATION_DELAY))) {
      return false;
    }
    return true;
=======
  //    if (!validateMeetingEndTime(meeting)) {
  //      log.info("Webhook ignored as it was triggered too early.");
  //      return;
  //    }
  //
  //    String meetingId = meeting.getId();
  //    log.info("Zoom webhook triggered meeting.ended - {}", meeting);
  //    Interview interview = interviewService.getByMeetingId(Long.parseLong(meetingId));
  //
  //    long interviewSummaryId = interviewSummaryService.create(interview,
  //        meeting.getEndTime());
  //
  //    specializationService.updateUserInterviewCounts(interview);
  //
  //    User interviewer = interview.getInterviewerRequest().getUser();
  //    User candidate = interview.getCandidateRequest().getUser();
  //    userService.recalculateInterviewCounts(List.of(interviewer, candidate));
  //
  //    Map<InterviewRequestRole, Long> feedbackDetailIdByRole =
  //        interviewFeedbackDetailService.save(interview, interviewSummaryId);
  //
  //    Long candidateFeedbackDetailId = feedbackDetailIdByRole.get(InterviewRequestRole.CANDIDATE);
  //    notificationService.addInterviewFeedbackDetail(candidate, candidateFeedbackDetailId,
  //        candidate.getEmail());
  //    Long interviewerFeedbackDetailId = feedbackDetailIdByRole.get(
  //    InterviewRequestRole.INTERVIEWER);
  //    notificationService.addInterviewFeedbackDetail(interviewer, interviewerFeedbackDetailId,
  //        interviewer.getEmail());
  //
  //    zoomApiService.deleteMeeting(Long.parseLong(meetingId));
  //
  //    interviewService.delete(interview.getId());
  //    interviewRequestService.deleteBulk(
  //        List.of(interview.getInterviewerRequest().getId(),
  //            interview.getCandidateRequest().getId()));
  //
  //    log.info("Interview with meeting id {} completed successfully!", meetingId);
  //  }

  //  /**
  //   * Validates if the webhook is triggered at the right time.
  //   *
  //   * @param meeting The meeting object containing details of the meeting that has ended.
  //   * @return boolean indicating if the webhook can proceed with interview completion.
  //   * @throws ZoomWebhookException If the data is invalid.
  //   */
  //  public boolean validateMeetingEndTime(Meeting meeting) throws ZoomWebhookException {
  //    if (meeting == null || meeting.getId() == null) {
  //      throw new ZoomWebhookException("Invalid meeting data");
  //    }
  //
  //    long meetingId = Long.parseLong(meeting.getId());
  //
  //    Interview interview = interviewService.getByMeetingId(meetingId);
  //    ZonedDateTime scheduledStartTime = interview.getStartTime();
  //    ZonedDateTime currentDateTime = DateTimeUtils.toUtc(ZonedDateTime.now());
  //
  //    // TODO: nee change to for prod
  //    //  if (currentDateTime.isBefore(
    //    scheduledStartTime.plusMinutes(WEBHOOK_ACTIVATION_DELAY))) {
  //    if (currentDateTime.isBefore(scheduledStartTime.plusSeconds(WEBHOOK_ACTIVATION_DELAY))) {
  //      return false;
  //    }
  //    return true;
>>>>>>> 9e9ba873
  }
}<|MERGE_RESOLUTION|>--- conflicted
+++ resolved
@@ -35,60 +35,6 @@
   @Transactional
   public void finalizeInterviewProcess(Meeting meeting)
       throws ZoomWebhookException, ZoomApiException {
-<<<<<<< HEAD
-    if (!validateMeetingEndTime(meeting)) {
-      log.info("Webhook ignored as it was triggered too early.");
-      return;
-    }
-
-    String meetingId = meeting.getId();
-    log.info("Zoom webhook triggered meeting.ended - {}", meeting);
-    Interview interview = interviewService.getByMeetingId(Long.parseLong(meetingId));
-
-
-
-    specializationService.updateUserInterviewCounts(interview);
-
-    User interviewer = interview.getInterviewerRequest().getUser();
-    User candidate = interview.getCandidateRequest().getUser();
-    userService.recalculateInterviewCounts(List.of(interviewer, candidate));
-
-
-    zoomApiService.deleteMeeting(Long.parseLong(meetingId));
-
-    interviewService.delete(interview.getId());
-    interviewRequestService.deleteBulk(
-        List.of(interview.getInterviewerRequest().getId(),
-            interview.getCandidateRequest().getId()));
-
-    log.info("Interview with meeting id {} completed successfully!", meetingId);
-  }
-
-  /**
-   * Validates if the webhook is triggered at the right time.
-   *
-   * @param meeting The meeting object containing details of the meeting that has ended.
-   * @return boolean indicating if the webhook can proceed with interview completion.
-   * @throws ZoomWebhookException If the data is invalid.
-   */
-  public boolean validateMeetingEndTime(Meeting meeting) throws ZoomWebhookException {
-    if (meeting == null || meeting.getId() == null) {
-      throw new ZoomWebhookException("Invalid meeting data");
-    }
-
-    long meetingId = Long.parseLong(meeting.getId());
-
-    Interview interview = interviewService.getByMeetingId(meetingId);
-    ZonedDateTime scheduledStartTime = interview.getStartTime();
-    ZonedDateTime currentDateTime = DateTimeUtils.toUtc(ZonedDateTime.now());
-
-    // TODO: nee change to for prod
-    //  if (currentDateTime.isBefore(scheduledStartTime.plusMinutes(WEBHOOK_ACTIVATION_DELAY))) {
-    if (currentDateTime.isBefore(scheduledStartTime.plusSeconds(WEBHOOK_ACTIVATION_DELAY))) {
-      return false;
-    }
-    return true;
-=======
   //    if (!validateMeetingEndTime(meeting)) {
   //      log.info("Webhook ignored as it was triggered too early.");
   //      return;
@@ -153,6 +99,5 @@
   //      return false;
   //    }
   //    return true;
->>>>>>> 9e9ba873
   }
 }