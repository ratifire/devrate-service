--- conflicted
+++ resolved
@@ -31,11 +31,8 @@
   private final InterviewFeedbackDetailService interviewFeedbackDetailService;
   private final SpecializationService specializationService;
   private final UserService userService;
-<<<<<<< HEAD
+  private final NotificationService notificationService;
   private final ZoomApiService zoomApiService;
-=======
-  private final NotificationService notificationService;
->>>>>>> c48dd1ba
 
   /**
    * Completes the interview process by performing the necessary operations after a meeting has
@@ -60,27 +57,18 @@
 
     Map<String, Long> interviewFeedbackDetailId =
         interviewFeedbackDetailService.saveInterviewFeedbackDetail(interview, interviewSummaryId);
-<<<<<<< HEAD
-    specializationService.updateUserInterviewCounts(interview);
-    userService.refreshUserInterviewCounts(List.of(interview.getInterviewerRequest().getUser(),
-        interview.getCandidateRequest().getUser()));
+
+    Long candidateFeedbackDetailId = interviewFeedbackDetailId.get("candidateFeedbackId");
+    notificationService.addInterviewFeedbackDetail(candidate, candidateFeedbackDetailId);
+    Long interviewerFeedbackDetailId = interviewFeedbackDetailId.get("interviewerFeedbackId");
+    notificationService.addInterviewFeedbackDetail(interviewer, interviewerFeedbackDetailId);
+
     try {
       zoomApiService.deleteMeeting(Long.parseLong(meeting.getId()));
     } catch (ZoomApiException e) {
       logger.error("Zoom API exception occurred while trying to delete the meeting "
           + "with meetingId: {}. {}", meeting.getId(), e.getMessage());
     }
-    //TODO: add logic for sending notifications to users (candidate and interviewer)
-    // about the interview feedback (need to transmit to front-end the next parameter:
-    // interviewFeedbackDetailId)
-=======
-
-    Long candidateFeedbackDetailId = interviewFeedbackDetailId.get("candidateFeedbackId");
-    notificationService.addInterviewFeedbackDetail(candidate, candidateFeedbackDetailId);
-    Long interviewerFeedbackDetailId = interviewFeedbackDetailId.get("interviewerFeedbackId");
-    notificationService.addInterviewFeedbackDetail(interviewer, interviewerFeedbackDetailId);
-
->>>>>>> c48dd1ba
     interviewService.deleteInterview(interview.getId());
     interviewRequestService.deleteInterviewRequests(
         List.of(interview.getInterviewerRequest().getId(),
