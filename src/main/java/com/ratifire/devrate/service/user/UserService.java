package com.ratifire.devrate.service.user;

import com.ratifire.devrate.dto.AchievementDto;
import com.ratifire.devrate.dto.ContactDto;
import com.ratifire.devrate.dto.EducationDto;
import com.ratifire.devrate.dto.EmploymentRecordDto;
import com.ratifire.devrate.dto.LanguageProficiencyDto;
import com.ratifire.devrate.dto.NicheDto;
import com.ratifire.devrate.dto.UserDto;
import com.ratifire.devrate.entity.Achievement;
import com.ratifire.devrate.entity.Contact;
import com.ratifire.devrate.entity.Education;
import com.ratifire.devrate.entity.EmploymentRecord;
import com.ratifire.devrate.entity.LanguageProficiency;
import com.ratifire.devrate.entity.Niche;
import com.ratifire.devrate.entity.User;
import com.ratifire.devrate.exception.ResourceAlreadyExistException;
import com.ratifire.devrate.exception.UserNotFoundException;
import com.ratifire.devrate.mapper.DataMapper;
import com.ratifire.devrate.repository.UserRepository;
import java.util.List;
import java.util.Optional;
import lombok.RequiredArgsConstructor;
import org.springframework.stereotype.Service;

/**
 * Service class for performing operations related to {@link User} entities.
 */
@Service
@RequiredArgsConstructor
public class UserService {

  private final UserRepository userRepository;
  private final DataMapper<UserDto, User> userMapper;
  private final DataMapper<ContactDto, Contact> contactMapper;
  private final DataMapper<EducationDto, Education> educationMapper;
  private final DataMapper<AchievementDto, Achievement> achievementMapper;
  private final DataMapper<EmploymentRecordDto, EmploymentRecord> employmentRecordMapper;
  private final DataMapper<LanguageProficiencyDto, LanguageProficiency> languageProficiencyMapper;
  private final DataMapper<NicheDto, Niche> nicheDataMapper;

  /**
   * Retrieves a user by ID.
   *
   * @param id the ID of the user to retrieve
   * @return the user DTO
   * @throws UserNotFoundException if the user with the specified ID is not found
   */
  public UserDto findById(long id) {
    return userMapper.toDto(findUserById(id));
  }

  /**
   * Creates user.
   *
   * @param userDto the user as a DTO
   * @return the created user
   */
  public User create(UserDto userDto) {
    User user = userMapper.toEntity(userDto);
    return userRepository.save(user);
  }

  /**
   * Updates user.
   *
   * @param userDto the updated user as a DTO
   * @return the updated user as a DTO
   * @throws UserNotFoundException if the user does not exist
   */
  public UserDto update(UserDto userDto) {
    User user = findUserById(userDto.getId());
    userMapper.updateEntity(userDto, user);
    return userMapper.toDto(userRepository.save(user));
  }

  /**
   * Updates an existing user entity.
   *
   * @param user the updated user entity
   * @return the updated user entity
   */
  public User updateUser(User user) {
    return userRepository.save(user);
  }

  /**
   * Deletes user by ID.
   *
   * @param userId the ID of the user
   * @throws UserNotFoundException if the user does not exist
   */
  public void delete(long userId) {
    User user = findUserById(userId);
    userRepository.delete(user);
  }

  /**
   * Retrieves all language proficiencies associated with the user.
   *
   * @param userId the ID of the user to associate the language proficiencies with
   * @return A list of LanguageProficiencyDto objects.
   */
  public List<LanguageProficiencyDto> findAllLanguageProficienciesByUserId(long userId) {
    User user = findUserById(userId);
    return languageProficiencyMapper.toDto(user.getLanguageProficiencies());
  }

  /**
   * Saves new language proficiencies for a user identified by userId.
   *
   * @param userId                  the ID of the user to whom the language proficiency belongs
   * @param languageProficiencyDtos the language proficiency information to save
   * @return the list of saved LanguageProficiencyDto objects
   */
  public List<LanguageProficiencyDto> saveLanguageProficiencies(long userId,
      List<LanguageProficiencyDto> languageProficiencyDtos) {
    User user = findUserById(userId);
    List<LanguageProficiency> existingProficiencies = user.getLanguageProficiencies();

    existingProficiencies.removeIf(proficiency -> languageProficiencyDtos.stream()
        .noneMatch(proficiencyDto -> proficiencyDto.getName().equals(proficiency.getName())));

    for (LanguageProficiencyDto languageProficiencyDto : languageProficiencyDtos) {
      Optional<LanguageProficiency> languageProficiency = existingProficiencies.stream()
          .filter(proficiency -> proficiency.getName().equals(languageProficiencyDto.getName()))
          .findFirst();

      if (languageProficiency.isPresent()) {
        languageProficiencyMapper.updateEntity(languageProficiencyDto, languageProficiency.get());
      } else {
        existingProficiencies.add(languageProficiencyMapper.toEntity(languageProficiencyDto));
      }
    }
    userRepository.save(user);
    return languageProficiencyMapper.toDto(user.getLanguageProficiencies());
  }

  /**
   * Retrieves a user entity by ID.
   *
   * @param id the ID of the user to retrieve
   * @return the user entity
   * @throws UserNotFoundException if the user with the specified ID is not found
   */
  private User findUserById(long id) {
    return userRepository.findById(id)
        .orElseThrow(() -> new UserNotFoundException("The user not found with id " + id));
  }

  /**
   * Retrieves EmploymentRecord (work experience) information by user ID.
   *
   * @param userId the ID of the user
   * @return the user's work experience as a DTO
   */
  public List<EmploymentRecordDto> getEmploymentRecordsByUserId(long userId) {
    User user = findUserById(userId);
    return employmentRecordMapper.toDto(user.getEmploymentRecords());
  }

  /**
   * Creates EmploymentRecord information.
   *
   * @param employmentRecordDto the user's EmploymentRecord information as a DTO
   * @return the created user work experience information as a DTO
   */
  public EmploymentRecordDto createEmploymentRecord(EmploymentRecordDto employmentRecordDto,
      long userId) {
    User user = findUserById(userId);
    EmploymentRecord employmentRecord = employmentRecordMapper.toEntity(employmentRecordDto);
    user.getEmploymentRecords().add(employmentRecord);
    updateUser(user);
    return employmentRecordMapper.toDto(employmentRecord);
  }

  /**
   * Retrieves the picture associated with a user by their user ID.
   *
   * @param userId the ID of the user whose picture is to be retrieved
   * @return the user's picture as a byte array, or null if no picture is present
   */
  public byte[] getUserPicture(long userId) {
    return userRepository.findPictureByUserId(userId);
  }

  /**
   * Adds or updates a user's picture by user ID. If the user already has a picture, it is replaced.
   *
   * @param userId the ID of the user whose picture is to be added or updated
   * @param userPicture the picture data as a byte array
   */
  public void addUserPicture(long userId, byte[] userPicture) {
    User user = findUserById(userId);
    user.setPicture(userPicture);
    updateUser(user);
  }

  /**
   * Removes a user's picture by user ID.
   *
   * @param userId the ID of the user whose picture is to be removed
   */
  public void deleteUserPicture(long userId) {
    User user = findUserById(userId);
    user.setPicture(null);
    updateUser(user);
  }

  /**
   * Retrieves a list of achievements for a specific user by their ID.
   *
   * @param userId The ID of the user whose achievements are to be retrieved.
   * @return A list of AchievementDto objects representing the achievements of the user.
   */
  public List<AchievementDto> getAchievementsByUserId(long userId) {
    User user = findUserById(userId);
    return achievementMapper.toDto(user.getAchievements());
  }

  /**
   * Creates a new achievement for a specific user.
   *
   * @param userId         The ID of the user for whom the achievement is to be created.
   * @param achievementDto The AchievementDto object containing details of the achievement to be
   *                       created.
   * @return The AchievementDto object representing the created achievement.
   */
  public AchievementDto createAchievement(long userId, AchievementDto achievementDto) {
    User user = findUserById(userId);
    Achievement achievement = achievementMapper.toEntity(achievementDto);
    user.getAchievements().add(achievement);
    updateUser(user);
    return achievementMapper.toDto(achievement);
  }

  /**
<<<<<<< HEAD
   * Retrieves  by user ID.
   *
   * @param userId the ID of the user
   * @return the user's niche as a DTO
   */
  public List<NicheDto> getNichesByUserId(long userId) {
    User user = findUserById(userId);
    return nicheDataMapper.toDto(user.getNiches());
  }

  /**
   * Creates niche information.
   *
   * @param nicheDto the user's niche information as a DTO
   * @return the created user niche information as a DTO
   */
  public NicheDto createNiche(NicheDto nicheDto,
      long userId) {
    if (nicheDto.isMain()) {
      List<NicheDto> nicheDtoList = getNichesByUserId(userId);
      for (NicheDto niche : nicheDtoList) {
        if (niche.isMain()) {
          throw new ResourceAlreadyExistException("Main level is already exist.");
        }
      }
    }
    User user = findUserById(userId);
    Niche niche = nicheDataMapper.toEntity(nicheDto);
    user.getNiches().add(niche);
    updateUser(user);
    return nicheDataMapper.toDto(niche);
=======
   * Retrieves a list of education details for a specific user identified by their user ID.
   *
   * @param userId The unique identifier of the user.
   * @return A list of {@link EducationDto} objects representing the education details.
   */
  public List<EducationDto> getEducationsByUserId(long userId) {
    User user = findUserById(userId);
    return educationMapper.toDto(user.getEducations());
  }

  /**
   * Creates a new education record for the specified user.
   *
   * @param userId       The unique identifier of the user for whom the education record is
   *                     created.
   * @param educationDto The {@link EducationDto} object containing the details of the education to
   *                     be created.
   * @return The {@link EducationDto} object representing the newly created education record.
   */
  public EducationDto createEducation(long userId, EducationDto educationDto) {
    User user = findUserById(userId);
    Education education = educationMapper.toEntity(educationDto);
    user.getEducations().add(education);
    updateUser(user);
    return educationMapper.toDto(education);
>>>>>>> 369e2db0
  }

  /**
   * Retrieves all contacts associated with the user.
   *
   * @param userId the ID of the user to associate the contacts with
   * @return A list of ContactDto objects.
   */
  public List<ContactDto> findAllContactsByUserId(long userId) {
    User user = findUserById(userId);
    return contactMapper.toDto(user.getContacts());
  }

  /**
   * Saves contacts for a user identified by userId.
   *
   * @param userId      the ID of the user to whom the contacts belongs
   * @param contactDtos the contact information to save
   * @return the list of saved ContactDto objects
   */
  public List<ContactDto> saveContacts(long userId, List<ContactDto> contactDtos) {
    User user = findUserById(userId);
    List<Contact> existingContacts = user.getContacts();

    existingContacts.removeIf(contact -> contactDtos.stream()
        .noneMatch(contactDto -> contactDto.getType().equals(contact.getType())));

    for (ContactDto contactDto : contactDtos) {
      Optional<Contact> contact = existingContacts.stream()
          .filter(c -> c.getType().equals(contactDto.getType()))
          .findFirst();

      if (contact.isPresent()) {
        contactMapper.updateEntity(contactDto, contact.get());
      } else {
        existingContacts.add(contactMapper.toEntity(contactDto));
      }
    }
    userRepository.save(user);
    return contactMapper.toDto(user.getContacts());
  }

}<|MERGE_RESOLUTION|>--- conflicted
+++ resolved
@@ -235,7 +235,6 @@
   }
 
   /**
-<<<<<<< HEAD
    * Retrieves  by user ID.
    *
    * @param userId the ID of the user
@@ -267,7 +266,9 @@
     user.getNiches().add(niche);
     updateUser(user);
     return nicheDataMapper.toDto(niche);
-=======
+  }
+
+  /**
    * Retrieves a list of education details for a specific user identified by their user ID.
    *
    * @param userId The unique identifier of the user.
@@ -293,7 +294,6 @@
     user.getEducations().add(education);
     updateUser(user);
     return educationMapper.toDto(education);
->>>>>>> 369e2db0
   }
 
   /**
