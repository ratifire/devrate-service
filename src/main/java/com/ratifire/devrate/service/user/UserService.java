package com.ratifire.devrate.service.user;

<<<<<<< HEAD
import com.ratifire.devrate.dto.ContactDto;
import com.ratifire.devrate.dto.EmploymentRecordDto;
import com.ratifire.devrate.dto.LanguageProficiencyDto;
import com.ratifire.devrate.dto.UserDto;
import com.ratifire.devrate.entity.Contact;
=======
import com.ratifire.devrate.dto.AchievementDto;
import com.ratifire.devrate.dto.EmploymentRecordDto;
import com.ratifire.devrate.dto.LanguageProficiencyDto;
import com.ratifire.devrate.dto.UserDto;
import com.ratifire.devrate.entity.Achievement;
>>>>>>> 68d06025
import com.ratifire.devrate.entity.EmploymentRecord;
import com.ratifire.devrate.entity.LanguageProficiency;
import com.ratifire.devrate.entity.User;
import com.ratifire.devrate.exception.UserNotFoundException;
import com.ratifire.devrate.mapper.DataMapper;
import com.ratifire.devrate.repository.UserRepository;
import java.util.List;
import java.util.Optional;
import lombok.RequiredArgsConstructor;
import org.springframework.stereotype.Service;

/**
 * Service class for performing operations related to {@link User} entities.
 */
@Service
@RequiredArgsConstructor
public class UserService {

  private final UserRepository userRepository;
  private final DataMapper<UserDto, User> userMapper;
<<<<<<< HEAD
  private final DataMapper<ContactDto, Contact> contactMapper;
=======
  private final DataMapper<AchievementDto, Achievement> achievementMapper;
>>>>>>> 68d06025
  private final DataMapper<EmploymentRecordDto, EmploymentRecord> employmentRecordMapper;
  private final DataMapper<LanguageProficiencyDto, LanguageProficiency> languageProficiencyMapper;

  /**
   * Retrieves a user by ID.
   *
   * @param id the ID of the user to retrieve
   * @return the user DTO
   * @throws UserNotFoundException if the user with the specified ID is not found
   */
  public UserDto findById(long id) {
    return userMapper.toDto(findUserById(id));
  }

  /**
   * Creates user.
   *
   * @param userDto the user as a DTO
   * @return the created user
   */
  public User create(UserDto userDto) {
    User user = userMapper.toEntity(userDto);
    return userRepository.save(user);
  }

  /**
   * Updates user.
   *
   * @param userDto the updated user as a DTO
   * @return the updated user as a DTO
   * @throws UserNotFoundException if the user does not exist
   */
  public UserDto update(UserDto userDto) {
    User user = findUserById(userDto.getId());
    userMapper.updateEntity(userDto, user);
    return userMapper.toDto(userRepository.save(user));
  }

  /**
   * Updates an existing user entity.
   *
   * @param user the updated user entity
   * @return the updated user entity
   */
  public User updateUser(User user) {
    return userRepository.save(user);
  }

  /**
   * Deletes user by ID.
   *
   * @param userId the ID of the user
   * @throws UserNotFoundException if the user does not exist
   */
  public void delete(long userId) {
    User user = findUserById(userId);
    userRepository.delete(user);
  }

  /**
   * Retrieves all language proficiencies associated with the user.
   *
   * @param userId the ID of the user to associate the language proficiencies with
   * @return A list of LanguageProficiencyDto objects.
   */
  public List<LanguageProficiencyDto> findAllLanguageProficienciesByUserId(long userId) {
    User user = findUserById(userId);
    return languageProficiencyMapper.toDto(user.getLanguageProficiencies());
  }

  /**
   * Saves new language proficiencies for a user identified by userId.
   *
   * @param userId                  the ID of the user to whom the language proficiency belongs
   * @param languageProficiencyDtos the language proficiency information to save
   * @return the list of saved LanguageProficiencyDto objects
   */
  public List<LanguageProficiencyDto> saveLanguageProficiencies(long userId,
      List<LanguageProficiencyDto> languageProficiencyDtos) {
    User user = findUserById(userId);
    List<LanguageProficiency> existingProficiencies = user.getLanguageProficiencies();

    existingProficiencies.removeIf(proficiency -> languageProficiencyDtos.stream()
        .noneMatch(proficiencyDto -> proficiencyDto.getName().equals(proficiency.getName())));

    for (LanguageProficiencyDto languageProficiencyDto : languageProficiencyDtos) {
      Optional<LanguageProficiency> languageProficiency = existingProficiencies.stream()
          .filter(proficiency -> proficiency.getName().equals(languageProficiencyDto.getName()))
          .findFirst();

      if (languageProficiency.isPresent()) {
        languageProficiencyMapper.updateEntity(languageProficiencyDto, languageProficiency.get());
      } else {
        existingProficiencies.add(languageProficiencyMapper.toEntity(languageProficiencyDto));
      }
    }
    userRepository.save(user);
    return languageProficiencyMapper.toDto(user.getLanguageProficiencies());
  }

  /**
   * Retrieves a user entity by ID.
   *
   * @param id the ID of the user to retrieve
   * @return the user entity
   * @throws UserNotFoundException if the user with the specified ID is not found
   */
  private User findUserById(long id) {
    return userRepository.findById(id)
        .orElseThrow(() -> new UserNotFoundException("The user not found with id " + id));
  }

  /**
   * Retrieves EmploymentRecord (work experience) information by user ID.
   *
   * @param userId the ID of the user
   * @return the user's work experience as a DTO
   */
  public List<EmploymentRecordDto> getEmploymentRecordsByUserId(long userId) {
    User user = findUserById(userId);
    return employmentRecordMapper.toDto(user.getEmploymentRecords());
  }

  /**
   * Creates EmploymentRecord information.
   *
   * @param employmentRecordDto the user's EmploymentRecord information as a DTO
   * @return the created user work experience information as a DTO
   */
  public EmploymentRecordDto createEmploymentRecord(EmploymentRecordDto employmentRecordDto,
      long userId) {
    User user = findUserById(userId);
    EmploymentRecord employmentRecord = employmentRecordMapper.toEntity(employmentRecordDto);
    user.getEmploymentRecords().add(employmentRecord);
    updateUser(user);
    return employmentRecordMapper.toDto(employmentRecord);
  }

  /**
<<<<<<< HEAD
   * Retrieves all contacts associated with the user.
   *
   * @param userId the ID of the user to associate the contacts with
   * @return A list of ContactDto objects.
   */
  public List<ContactDto> findAllContactsByUserId(long userId) {
    User user = findUserById(userId);
    return contactMapper.toDto(user.getContacts());
  }

  /**
   * Saves contacts for a user identified by userId.
   *
   * @param userId      the ID of the user to whom the contacts belongs
   * @param contactDtos the contact information to save
   * @return the list of saved ContactDto objects
   */
  public List<ContactDto> saveContacts(long userId, List<ContactDto> contactDtos) {
    User user = findUserById(userId);
    List<Contact> existingContacts = user.getContacts();

    existingContacts.removeIf(contact -> contactDtos.stream()
        .noneMatch(contactDto -> contactDto.getType().equals(contact.getType())));

    for (ContactDto contactDto : contactDtos) {
      Optional<Contact> contact = existingContacts.stream()
          .filter(c -> c.getType().equals(contactDto.getType()))
          .findFirst();

      if (contact.isPresent()) {
        contactMapper.updateEntity(contactDto, contact.get());
      } else {
        existingContacts.add(contactMapper.toEntity(contactDto));
      }
    }
    userRepository.save(user);
    return contactMapper.toDto(user.getContacts());
  }

=======
   * Retrieves a list of achievements for a specific user by their ID.
   *
   * @param userId The ID of the user whose achievements are to be retrieved.
   * @return A list of AchievementDto objects representing the achievements of the user.
   */
  public List<AchievementDto> getAchievementsByUserId(long userId) {
    User user = findUserById(userId);
    return achievementMapper.toDto(user.getAchievements());
  }

  /**
   * Creates a new achievement for a specific user.
   *
   * @param userId         The ID of the user for whom the achievement is to be created.
   * @param achievementDto The AchievementDto object containing details of the achievement to be
   *                       created.
   * @return The AchievementDto object representing the created achievement.
   */
  public AchievementDto createAchievement(long userId, AchievementDto achievementDto) {
    User user = findUserById(userId);
    Achievement achievement = achievementMapper.toEntity(achievementDto);
    user.getAchievements().add(achievement);
    updateUser(user);
    return achievementMapper.toDto(achievement);
  }
>>>>>>> 68d06025
}<|MERGE_RESOLUTION|>--- conflicted
+++ resolved
@@ -1,18 +1,12 @@
 package com.ratifire.devrate.service.user;
 
-<<<<<<< HEAD
+import com.ratifire.devrate.dto.AchievementDto;
 import com.ratifire.devrate.dto.ContactDto;
 import com.ratifire.devrate.dto.EmploymentRecordDto;
 import com.ratifire.devrate.dto.LanguageProficiencyDto;
 import com.ratifire.devrate.dto.UserDto;
+import com.ratifire.devrate.entity.Achievement;
 import com.ratifire.devrate.entity.Contact;
-=======
-import com.ratifire.devrate.dto.AchievementDto;
-import com.ratifire.devrate.dto.EmploymentRecordDto;
-import com.ratifire.devrate.dto.LanguageProficiencyDto;
-import com.ratifire.devrate.dto.UserDto;
-import com.ratifire.devrate.entity.Achievement;
->>>>>>> 68d06025
 import com.ratifire.devrate.entity.EmploymentRecord;
 import com.ratifire.devrate.entity.LanguageProficiency;
 import com.ratifire.devrate.entity.User;
@@ -33,11 +27,8 @@
 
   private final UserRepository userRepository;
   private final DataMapper<UserDto, User> userMapper;
-<<<<<<< HEAD
+  private final DataMapper<AchievementDto, Achievement> achievementMapper;
   private final DataMapper<ContactDto, Contact> contactMapper;
-=======
-  private final DataMapper<AchievementDto, Achievement> achievementMapper;
->>>>>>> 68d06025
   private final DataMapper<EmploymentRecordDto, EmploymentRecord> employmentRecordMapper;
   private final DataMapper<LanguageProficiencyDto, LanguageProficiency> languageProficiencyMapper;
 
@@ -177,7 +168,34 @@
   }
 
   /**
-<<<<<<< HEAD
+   * Retrieves a list of achievements for a specific user by their ID.
+   *
+   * @param userId The ID of the user whose achievements are to be retrieved.
+   * @return A list of AchievementDto objects representing the achievements of the user.
+   */
+  public List<AchievementDto> getAchievementsByUserId(long userId) {
+    User user = findUserById(userId);
+    return achievementMapper.toDto(user.getAchievements());
+  }
+
+  /**
+   * Creates a new achievement for a specific user.
+   *
+   * @param userId         The ID of the user for whom the achievement is to be created.
+   * @param achievementDto The AchievementDto object containing details of the achievement to be
+   *                       created.
+   * @return The AchievementDto object representing the created achievement.
+   */
+  public AchievementDto createAchievement(long userId, AchievementDto achievementDto) {
+    User user = findUserById(userId);
+    Achievement achievement = achievementMapper.toEntity(achievementDto);
+    user.getAchievements().add(achievement);
+    updateUser(user);
+    return achievementMapper.toDto(achievement);
+  }
+}
+
+  /**
    * Retrieves all contacts associated with the user.
    *
    * @param userId the ID of the user to associate the contacts with
@@ -217,31 +235,4 @@
     return contactMapper.toDto(user.getContacts());
   }
 
-=======
-   * Retrieves a list of achievements for a specific user by their ID.
-   *
-   * @param userId The ID of the user whose achievements are to be retrieved.
-   * @return A list of AchievementDto objects representing the achievements of the user.
-   */
-  public List<AchievementDto> getAchievementsByUserId(long userId) {
-    User user = findUserById(userId);
-    return achievementMapper.toDto(user.getAchievements());
-  }
-
-  /**
-   * Creates a new achievement for a specific user.
-   *
-   * @param userId         The ID of the user for whom the achievement is to be created.
-   * @param achievementDto The AchievementDto object containing details of the achievement to be
-   *                       created.
-   * @return The AchievementDto object representing the created achievement.
-   */
-  public AchievementDto createAchievement(long userId, AchievementDto achievementDto) {
-    User user = findUserById(userId);
-    Achievement achievement = achievementMapper.toEntity(achievementDto);
-    user.getAchievements().add(achievement);
-    updateUser(user);
-    return achievementMapper.toDto(achievement);
-  }
->>>>>>> 68d06025
 }