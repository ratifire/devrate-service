--- conflicted
+++ resolved
@@ -169,7 +169,6 @@
   }
 
   /**
-<<<<<<< HEAD
    * Retrieves the picture associated with a user by their user ID.
    *
    * @param userId the ID of the user whose picture is to be retrieved
@@ -203,7 +202,8 @@
     user.setPicture(null);
     updateUser(user);
   }
-=======
+
+  /**
    * Retrieves a list of achievements for a specific user by their ID.
    *
    * @param userId The ID of the user whose achievements are to be retrieved.
@@ -270,5 +270,4 @@
     return contactMapper.toDto(user.getContacts());
   }
 
->>>>>>> 79060f23
 }