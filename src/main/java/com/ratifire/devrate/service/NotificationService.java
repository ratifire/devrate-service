package com.ratifire.devrate.service;

import com.ratifire.devrate.dto.NotificationDto;
import com.ratifire.devrate.entity.Notification;
import com.ratifire.devrate.entity.User;
import com.ratifire.devrate.entity.notification.payload.InterviewRejectedPayload;
import com.ratifire.devrate.entity.notification.payload.InterviewRequestExpiredPayload;
import com.ratifire.devrate.entity.notification.payload.InterviewScheduledPayload;
import com.ratifire.devrate.entity.notification.payload.NotificationPayload;
import com.ratifire.devrate.enums.NotificationType;
import com.ratifire.devrate.exception.NotificationNotFoundException;
import com.ratifire.devrate.mapper.DataMapper;
import com.ratifire.devrate.repository.NotificationRepository;
import com.ratifire.devrate.util.JsonConverter;
import java.time.LocalDateTime;
import java.time.ZoneOffset;
import java.time.ZonedDateTime;
import java.time.format.DateTimeFormatter;
import java.util.List;
import lombok.AllArgsConstructor;
import org.springframework.messaging.simp.SimpMessagingTemplate;
import org.springframework.stereotype.Service;

/**
 * Service class for managing notifications. This class provides methods for retrieving, reading,
 * and deleting notifications.
 */
@Service
@AllArgsConstructor
public class NotificationService {

  private static final String DATE_TIME_FORMAT = "yyyy-MM-dd'T'HH:mm:ss.SSSSS";

  private final NotificationRepository repository;
  private final DataMapper<NotificationDto, Notification> mapper;
  private final SimpMessagingTemplate simpMessagingTemplate;

  /**
   * Adds a greeting notification for the given user.
   *
   * @param user      The user to add the greeting notification for.
   */
  public void addGreeting(User user) {
    Notification notification = create(NotificationType.GREETING, null, user);

    save(notification, user);
  }

  /**
   * Adds a notification to inform the user that their interview request has expired.
   *
   * @param user      The user to whom the expiration notification will be sent.
   */
  public void addInterviewRequestExpiry(User user) {
    InterviewRequestExpiredPayload expiredPayload = InterviewRequestExpiredPayload.builder()
        .userFirstName(user.getFirstName())
        .build();

    Notification notification = create(NotificationType.INTERVIEW_REQUEST_EXPIRED,
        expiredPayload, user);

    save(notification, user);
  }

  /**
   * Add the notification for the rejected interview.
   *
   * @param recipient              The user for whom the interview was rejected.
   * @param rejectionUserFirstName The first name of the user who rejected the interview.
   * @param scheduleTime           The scheduled time of the interview.
   */
  public void addRejectInterview(User recipient,
      String rejectionUserFirstName, ZonedDateTime scheduleTime) {
    InterviewRejectedPayload rejectedPayload = InterviewRejectedPayload.builder()
        .rejectionName(rejectionUserFirstName)
        .scheduledDateTime(scheduleTime.format(DateTimeFormatter.ofPattern(DATE_TIME_FORMAT)))
        .build();

    Notification notification = create(NotificationType.INTERVIEW_REJECTED,
        rejectedPayload, recipient);

    save(notification, recipient);
  }

  /**
   * Adds a notification to inform the user that their interview has been successfully scheduled.
   *
   * @param recipient         The user to whom the notification will be sent.
   * @param interviewDateTime The date and time of the scheduled interview.
   * @param role              The role of the recipient in the interview (e.g., 'Interviewer' or
   *                          'Candidate').
   */
  public void addInterviewScheduled(User recipient, String role, ZonedDateTime interviewDateTime) {
    InterviewScheduledPayload scheduledPayload = InterviewScheduledPayload.builder()
        .role(role)
        .scheduledDateTime(
            interviewDateTime.format(DateTimeFormatter.ofPattern(DATE_TIME_FORMAT)))
        .build();

    Notification notification = create(NotificationType.INTERVIEW_SCHEDULED,
        scheduledPayload, recipient);

    save(notification, recipient);
  }

  /**
<<<<<<< HEAD
   * Adds an interview feedback notification for a specified user.
   *
   * @param recipient  The user who will receive the notification.
   * @param interviewId The user interview ID to include in the notification payload.
   * @param userEmail  The user email to add the notification for.
   */
  public void addInterviewFeedbackDetail(User recipient, long interviewId, String userEmail) {
    InterviewFeedbackPayload feedbackPayload = InterviewFeedbackPayload.builder()
        .interviewId(interviewId)
        .build();

    Notification notification = create(NotificationType.INTERVIEW_FEEDBACK,
        feedbackPayload, recipient);

    save(notification, recipient);
  }

  /**
=======
>>>>>>> f8d3b274
   * Creates a notification with the given type, payload, and user.
   *
   * @param type    The type of notification.
   * @param payload The payload to be serialized and added to the notification.
   * @param user    The user to whom the notification will be associated.
   * @return The built Notification object.
   */
  private Notification create(NotificationType type, NotificationPayload payload,
      User user) {
    return Notification.builder()
        .type(type)
        .payload(payload != null ? JsonConverter.serialize(payload) : null)
        .read(false)
        .createdAt(LocalDateTime.now(ZoneOffset.UTC))
        .user(user)
        .build();
  }

  /**
   * Adds a notification for the given user with the specified text and send updated notifications.
   *
   * @param notification The notification that will be saved.
   * @param user    The user email to add the notification for.
   */
  private void save(Notification notification, User user) {
    repository.save(notification);
    sendToUser(user, mapper.toDto(notification));
  }

  /**
   * Deletes a notification by its ID and send updated notifications.
   *
   * @param notificationId The ID of the notification to delete.
   */
  public void delete(long notificationId) {
    repository.deleteById(notificationId);
  }

  /**
   * Sends a notification to the specified user via WebSocket.
   *
   * @param user    The email of the user to send fresh notification for.
   * @param notification The notification data to be sent.
   */
  private void sendToUser(User user, NotificationDto notification) {
    simpMessagingTemplate.convertAndSend(
            String.format("/topic/notifications/%s", user.getId()), notification);
  }

  /**
   * Retrieves all notifications associated with a user's id.
   *
   * @param userId The user's id.
   * @return A list of NotificationDto objects.
   */
  public List<NotificationDto> getAllByUserId(long userId) {
    // we could get notifications from user, but during the LAZY mode we can not retrieve it regard
    // to closed DB session
    // TODO: should be refactored to reduce DB invocations
    List<Notification> notifications =
        repository.findNotificationsByUserIdOrderByCreatedAtDesc(userId)
            .orElseThrow(() -> new NotificationNotFoundException(
                "Can not find notifications by user id " + userId));

    return mapper.toDto(notifications);
  }

  /**
   * Marks a notification as read by its ID and send updated notifications.
   *
   * @param notificationId The ID of the notification to mark as read.
   */
  public void markAsReadById(long notificationId) {
    Notification notification = repository.findById(notificationId)
        .orElseThrow(() -> new NotificationNotFoundException(notificationId));

    notification.setRead(true);
    repository.save(notification);
  }

  /**
   * Sends a test notification to a specified user.
   */
  // TODO: ATTENTION!!! Remove this method after testing is completed.
  public void sendTestNotification(User user, Notification notification) {
    save(notification, user);
  }
}<|MERGE_RESOLUTION|>--- conflicted
+++ resolved
@@ -104,27 +104,6 @@
   }
 
   /**
-<<<<<<< HEAD
-   * Adds an interview feedback notification for a specified user.
-   *
-   * @param recipient  The user who will receive the notification.
-   * @param interviewId The user interview ID to include in the notification payload.
-   * @param userEmail  The user email to add the notification for.
-   */
-  public void addInterviewFeedbackDetail(User recipient, long interviewId, String userEmail) {
-    InterviewFeedbackPayload feedbackPayload = InterviewFeedbackPayload.builder()
-        .interviewId(interviewId)
-        .build();
-
-    Notification notification = create(NotificationType.INTERVIEW_FEEDBACK,
-        feedbackPayload, recipient);
-
-    save(notification, recipient);
-  }
-
-  /**
-=======
->>>>>>> f8d3b274
    * Creates a notification with the given type, payload, and user.
    *
    * @param type    The type of notification.
