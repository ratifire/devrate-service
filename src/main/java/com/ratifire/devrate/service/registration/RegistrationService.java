--- conflicted
+++ resolved
@@ -17,11 +17,8 @@
 import java.time.temporal.ChronoUnit;
 import liquibase.util.StringUtil;
 import lombok.RequiredArgsConstructor;
-<<<<<<< HEAD
 import org.springframework.mail.SimpleMailMessage;
 import org.springframework.security.crypto.password.PasswordEncoder;
-=======
->>>>>>> f8df320d
 import org.springframework.stereotype.Service;
 import org.springframework.transaction.annotation.Transactional;
 
@@ -78,7 +75,6 @@
         .build();
     User createdUser = userService.create(userDto);
 
-<<<<<<< HEAD
     UserSecurity userSecurityEntity = UserSecurity.builder()
         .email(userRegistrationDto.getEmail())
         .password(passwordEncoder.encode(userRegistrationDto.getPassword()))
@@ -89,12 +85,6 @@
         .build();
 
     UserSecurity userSecurity = userSecurityService.save(userSecurityEntity);
-=======
-    UserSecurity entity = userMapper.toEntity(userRegistrationDto);
-    entity.setRole(roleService.getDefaultRole());
-    entity.setUser(createdUser);
-    UserSecurity userSecurity = userSecurityService.save(entity);
->>>>>>> f8df320d
 
     String code = emailConfirmationCodeService.getConfirmationCode(userSecurity.getId());
     emailService.sendConfirmationCodeEmail(email, code);
