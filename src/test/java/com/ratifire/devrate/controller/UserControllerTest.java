package com.ratifire.devrate.controller;

<<<<<<< HEAD
import static com.ratifire.devrate.enums.LanguageProficiencyLevel.INTERMEDIATE_B1;
import static com.ratifire.devrate.enums.LanguageProficiencyLevel.NATIVE;
import static com.ratifire.devrate.enums.LanguageProficiencyName.ENGLISH;
import static com.ratifire.devrate.enums.LanguageProficiencyName.UKRAINE;
=======
import static org.junit.jupiter.api.Assertions.assertEquals;
>>>>>>> a88cd80f
import static org.mockito.ArgumentMatchers.any;
import static org.mockito.ArgumentMatchers.anyLong;
import static org.mockito.Mockito.when;
import static org.springframework.test.web.servlet.request.MockMvcRequestBuilders.delete;
import static org.springframework.test.web.servlet.request.MockMvcRequestBuilders.get;
import static org.springframework.test.web.servlet.request.MockMvcRequestBuilders.post;
import static org.springframework.test.web.servlet.request.MockMvcRequestBuilders.put;
import static org.springframework.test.web.servlet.result.MockMvcResultMatchers.content;
import static org.springframework.test.web.servlet.result.MockMvcResultMatchers.status;

import com.fasterxml.jackson.core.type.TypeReference;
import com.fasterxml.jackson.databind.ObjectMapper;
import com.ratifire.devrate.configuration.SecurityConfiguration;
<<<<<<< HEAD
import com.ratifire.devrate.dto.LanguageProficiencyDto;
=======
import com.ratifire.devrate.dto.EmploymentRecordDto;
>>>>>>> a88cd80f
import com.ratifire.devrate.dto.UserDto;
import com.ratifire.devrate.service.employmentrecord.EmploymentRecordService;
import com.ratifire.devrate.service.user.UserService;
<<<<<<< HEAD
import java.util.Arrays;
=======
import java.time.LocalDate;
import java.util.Arrays;
import java.util.Collections;
>>>>>>> a88cd80f
import java.util.List;
import org.junit.jupiter.api.BeforeEach;
import org.junit.jupiter.api.Test;
import org.springframework.beans.factory.annotation.Autowired;
import org.springframework.boot.test.autoconfigure.web.servlet.WebMvcTest;
import org.springframework.boot.test.mock.mockito.MockBean;
import org.springframework.context.annotation.Import;
import org.springframework.http.MediaType;
import org.springframework.security.core.userdetails.UserDetailsService;
import org.springframework.security.test.context.support.WithMockUser;
import org.springframework.security.test.web.servlet.request.SecurityMockMvcRequestPostProcessors;
import org.springframework.test.web.servlet.MockMvc;

/**
 * Unit tests for the {@link UserController} class.
 */
@WebMvcTest(UserController.class)
@Import(SecurityConfiguration.class)
class UserControllerTest {

  private static final long USER_ID = 1L;

  @Autowired
  private MockMvc mockMvc;

  @Autowired
  private ObjectMapper objectMapper;

  @MockBean
  private UserService userService;

  @MockBean
  private UserDetailsService userDetailsService;
  private UserDto userDto;
<<<<<<< HEAD
  private LanguageProficiencyDto languageProficiencyDto;
  private List<LanguageProficiencyDto> proficiencies;
=======
  @MockBean
  private EmploymentRecordService employmentRecordService;
  @MockBean
  private EmploymentRecordDto employmentRecordDto;

>>>>>>> a88cd80f

  @BeforeEach
  public void setUp() {
    userDto = UserDto.builder()
        .id(USER_ID)
        .firstName("firstName")
        .lastName("lastName")
        .position("position")
        .country("country")
        .region("region")
        .city("city")
        .subscribed(true)
        .description("description")
        .build();

<<<<<<< HEAD
    languageProficiencyDto = LanguageProficiencyDto.builder()
        .id(USER_ID)
        .name(ENGLISH)
        .level(INTERMEDIATE_B1)
        .build();

    proficiencies = Arrays.asList(
        new LanguageProficiencyDto(1L, ENGLISH, NATIVE),
        new LanguageProficiencyDto(2L, UKRAINE, INTERMEDIATE_B1)
    );
=======
    employmentRecordDto = EmploymentRecordDto.builder()
        .id(1L)
        .startDate(LocalDate.ofEpochDay(2023 - 1 - 1))
        .endDate(LocalDate.ofEpochDay(2022 - 1 - 1))
        .position("Java Developer")
        .companyName("New Company")
        .description("Worked on various projects")
        .responsibilities(Arrays.asList("1", "2", "3")) // Создание списка из строк
        .build();
>>>>>>> a88cd80f
  }

  @Test
  @WithMockUser(username = "test@gmail.com", password = "test", roles = "USER")
  void findByIdTest() throws Exception {
    when(userService.findById(USER_ID)).thenReturn(userDto);

    String responseAsString = mockMvc.perform(get("/users/{id}", USER_ID))
        .andExpect(status().isOk())
        .andExpect(content().contentType(MediaType.APPLICATION_JSON))
        .andReturn()
        .getResponse()
        .getContentAsString();

    UserDto resultUserDto = objectMapper.readValue(responseAsString, UserDto.class);

    assertEquals(userDto, resultUserDto);
  }

  @Test
  @WithMockUser(username = "test@gmail.com", password = "test", roles = "USER")
  void updateTest() throws Exception {
    String requestBody = objectMapper.writeValueAsString(userDto);
    when(userService.update(any(UserDto.class))).thenReturn(userDto);

    String responseAsString = mockMvc.perform(put("/users")
            .contentType(MediaType.APPLICATION_JSON)
            .content(requestBody))
        .andExpect(status().isOk())
        .andReturn()
        .getResponse()
        .getContentAsString();

    UserDto resultUserDto = objectMapper.readValue(responseAsString, UserDto.class);

    assertEquals(userDto, resultUserDto);
  }

  @Test
  @WithMockUser(username = "test@gmail.com", password = "test", roles = "USER")
  void deleteTest() throws Exception {
    mockMvc.perform(delete("/users/{id}", USER_ID))
        .andExpect(status().isOk());
  }

  @Test
<<<<<<< HEAD
  @WithMockUser(username = "test@gmail.com", password = "test", roles = "USER")
  void createLanguageProficiencyTest() throws Exception {
    String content = objectMapper.writeValueAsString(languageProficiencyDto);
    when(
        userService.createLanguageProficiency(anyLong(), any(LanguageProficiencyDto.class)))
        .thenReturn(languageProficiencyDto);
    mockMvc.perform(post("/users/{userId}/language-proficiencies", USER_ID)
            .contentType(MediaType.APPLICATION_JSON)
            .content(content))
        .andExpect(status().isOk())
        .andExpect(content().json(content));
  }

  @Test
  @WithMockUser(username = "test@gmail.com", password = "test", roles = "USER")
  void findAllLanguageProficienciesByUserIdTest() throws Exception {
    String expectedContent = objectMapper.writeValueAsString(proficiencies);
    when(userService.findAllLanguageProficienciesByUserId(USER_ID)).thenReturn(proficiencies);
    mockMvc.perform(get("/users/{userId}/language-proficiencies", USER_ID))
        .andExpect(status().isOk())
        .andExpect(content().json(expectedContent));
  }

=======
  @WithMockUser(username = "Maksim Matveychuk", roles = {"USER", "ADMIN"})
  public void getByIdTest() throws Exception {
    List<EmploymentRecordDto> expectedDtoList = Collections.singletonList(employmentRecordDto);
    when(userService.getEmploymentRecordsByUserId(anyLong())).thenReturn(
        Collections.singletonList(employmentRecordDto));
    String responseAsString = mockMvc
        .perform(get("/users/{userId}/employment-records", USER_ID))
        .andExpect(content().contentType(MediaType.APPLICATION_JSON))
        .andReturn()
        .getResponse()
        .getContentAsString();

    List<EmploymentRecordDto> actualDtoList = objectMapper.readValue(responseAsString,
        new TypeReference<List<EmploymentRecordDto>>() {
        });
    assertEquals(expectedDtoList, actualDtoList);

  }

  @Test
  public void createEmploymentRecordTest() throws Exception {
    EmploymentRecordDto employmentRecordDto1 = employmentRecordDto;
    when(userService.createEmploymentRecord(employmentRecordDto, USER_ID)).thenReturn(
        employmentRecordDto1);
    String responseAsString = mockMvc
        .perform(post("/users/{userId}/employment-records", USER_ID)
            .with(SecurityMockMvcRequestPostProcessors
                .user("Maksim Matveychuk").roles("USER"))
            .with(SecurityMockMvcRequestPostProcessors.csrf())
            .contentType(MediaType.APPLICATION_JSON)
            .content(objectMapper.writeValueAsString(employmentRecordDto1)))
        .andExpect(status().isOk())
        .andReturn()
        .getResponse()
        .getContentAsString();

    EmploymentRecordDto resultEmploymentRecordDto = objectMapper.readValue(responseAsString,
        EmploymentRecordDto.class);

    assertEquals(employmentRecordDto, resultEmploymentRecordDto);
  }
>>>>>>> a88cd80f
}<|MERGE_RESOLUTION|>--- conflicted
+++ resolved
@@ -1,13 +1,10 @@
 package com.ratifire.devrate.controller;
 
-<<<<<<< HEAD
+import static org.junit.jupiter.api.Assertions.assertEquals;
 import static com.ratifire.devrate.enums.LanguageProficiencyLevel.INTERMEDIATE_B1;
 import static com.ratifire.devrate.enums.LanguageProficiencyLevel.NATIVE;
 import static com.ratifire.devrate.enums.LanguageProficiencyName.ENGLISH;
 import static com.ratifire.devrate.enums.LanguageProficiencyName.UKRAINE;
-=======
-import static org.junit.jupiter.api.Assertions.assertEquals;
->>>>>>> a88cd80f
 import static org.mockito.ArgumentMatchers.any;
 import static org.mockito.ArgumentMatchers.anyLong;
 import static org.mockito.Mockito.when;
@@ -21,21 +18,16 @@
 import com.fasterxml.jackson.core.type.TypeReference;
 import com.fasterxml.jackson.databind.ObjectMapper;
 import com.ratifire.devrate.configuration.SecurityConfiguration;
-<<<<<<< HEAD
+import com.ratifire.devrate.dto.EmploymentRecordDto;
 import com.ratifire.devrate.dto.LanguageProficiencyDto;
-=======
-import com.ratifire.devrate.dto.EmploymentRecordDto;
->>>>>>> a88cd80f
 import com.ratifire.devrate.dto.UserDto;
 import com.ratifire.devrate.service.employmentrecord.EmploymentRecordService;
 import com.ratifire.devrate.service.user.UserService;
-<<<<<<< HEAD
-import java.util.Arrays;
-=======
 import java.time.LocalDate;
 import java.util.Arrays;
 import java.util.Collections;
->>>>>>> a88cd80f
+import java.util.List;
+import java.util.Arrays;
 import java.util.List;
 import org.junit.jupiter.api.BeforeEach;
 import org.junit.jupiter.api.Test;
@@ -70,16 +62,13 @@
   @MockBean
   private UserDetailsService userDetailsService;
   private UserDto userDto;
-<<<<<<< HEAD
+  @MockBean
+  private EmploymentRecordService employmentRecordService;
+  @MockBean
+  private EmploymentRecordDto employmentRecordDto;
+
   private LanguageProficiencyDto languageProficiencyDto;
   private List<LanguageProficiencyDto> proficiencies;
-=======
-  @MockBean
-  private EmploymentRecordService employmentRecordService;
-  @MockBean
-  private EmploymentRecordDto employmentRecordDto;
-
->>>>>>> a88cd80f
 
   @BeforeEach
   public void setUp() {
@@ -95,18 +84,6 @@
         .description("description")
         .build();
 
-<<<<<<< HEAD
-    languageProficiencyDto = LanguageProficiencyDto.builder()
-        .id(USER_ID)
-        .name(ENGLISH)
-        .level(INTERMEDIATE_B1)
-        .build();
-
-    proficiencies = Arrays.asList(
-        new LanguageProficiencyDto(1L, ENGLISH, NATIVE),
-        new LanguageProficiencyDto(2L, UKRAINE, INTERMEDIATE_B1)
-    );
-=======
     employmentRecordDto = EmploymentRecordDto.builder()
         .id(1L)
         .startDate(LocalDate.ofEpochDay(2023 - 1 - 1))
@@ -116,7 +93,17 @@
         .description("Worked on various projects")
         .responsibilities(Arrays.asList("1", "2", "3")) // Создание списка из строк
         .build();
->>>>>>> a88cd80f
+
+    languageProficiencyDto = LanguageProficiencyDto.builder()
+        .id(USER_ID)
+        .name(ENGLISH)
+        .level(INTERMEDIATE_B1)
+        .build();
+
+    proficiencies = Arrays.asList(
+        new LanguageProficiencyDto(1L, ENGLISH, NATIVE),
+        new LanguageProficiencyDto(2L, UKRAINE, INTERMEDIATE_B1)
+    );
   }
 
   @Test
@@ -163,31 +150,6 @@
   }
 
   @Test
-<<<<<<< HEAD
-  @WithMockUser(username = "test@gmail.com", password = "test", roles = "USER")
-  void createLanguageProficiencyTest() throws Exception {
-    String content = objectMapper.writeValueAsString(languageProficiencyDto);
-    when(
-        userService.createLanguageProficiency(anyLong(), any(LanguageProficiencyDto.class)))
-        .thenReturn(languageProficiencyDto);
-    mockMvc.perform(post("/users/{userId}/language-proficiencies", USER_ID)
-            .contentType(MediaType.APPLICATION_JSON)
-            .content(content))
-        .andExpect(status().isOk())
-        .andExpect(content().json(content));
-  }
-
-  @Test
-  @WithMockUser(username = "test@gmail.com", password = "test", roles = "USER")
-  void findAllLanguageProficienciesByUserIdTest() throws Exception {
-    String expectedContent = objectMapper.writeValueAsString(proficiencies);
-    when(userService.findAllLanguageProficienciesByUserId(USER_ID)).thenReturn(proficiencies);
-    mockMvc.perform(get("/users/{userId}/language-proficiencies", USER_ID))
-        .andExpect(status().isOk())
-        .andExpect(content().json(expectedContent));
-  }
-
-=======
   @WithMockUser(username = "Maksim Matveychuk", roles = {"USER", "ADMIN"})
   public void getByIdTest() throws Exception {
     List<EmploymentRecordDto> expectedDtoList = Collections.singletonList(employmentRecordDto);
@@ -229,5 +191,29 @@
 
     assertEquals(employmentRecordDto, resultEmploymentRecordDto);
   }
->>>>>>> a88cd80f
+
+  @Test
+  @WithMockUser(username = "test@gmail.com", password = "test", roles = "USER")
+  void createLanguageProficiencyTest() throws Exception {
+    String content = objectMapper.writeValueAsString(languageProficiencyDto);
+    when(
+        userService.createLanguageProficiency(anyLong(), any(LanguageProficiencyDto.class)))
+        .thenReturn(languageProficiencyDto);
+    mockMvc.perform(post("/users/{userId}/language-proficiencies", USER_ID)
+            .contentType(MediaType.APPLICATION_JSON)
+            .content(content))
+        .andExpect(status().isOk())
+        .andExpect(content().json(content));
+  }
+
+  @Test
+  @WithMockUser(username = "test@gmail.com", password = "test", roles = "USER")
+  void findAllLanguageProficienciesByUserIdTest() throws Exception {
+    String expectedContent = objectMapper.writeValueAsString(proficiencies);
+    when(userService.findAllLanguageProficienciesByUserId(USER_ID)).thenReturn(proficiencies);
+    mockMvc.perform(get("/users/{userId}/language-proficiencies", USER_ID))
+        .andExpect(status().isOk())
+        .andExpect(content().json(expectedContent));
+  }
+
 }