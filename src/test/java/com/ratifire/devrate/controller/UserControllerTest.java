package com.ratifire.devrate.controller;

<<<<<<< HEAD
=======
import static com.ratifire.devrate.enums.ContactType.GITHUB_LINK;
import static com.ratifire.devrate.enums.ContactType.TELEGRAM_LINK;
import static com.ratifire.devrate.enums.LanguageProficiencyLevel.INTERMEDIATE_B1;
import static com.ratifire.devrate.enums.LanguageProficiencyLevel.NATIVE;
import static com.ratifire.devrate.enums.LanguageProficiencyName.ENGLISH;
import static com.ratifire.devrate.enums.LanguageProficiencyName.UKRAINE;
>>>>>>> 79060f23
import static org.junit.jupiter.api.Assertions.assertEquals;
import static org.mockito.ArgumentMatchers.any;
import static org.mockito.ArgumentMatchers.anyLong;
import static org.mockito.Mockito.doNothing;
import static org.mockito.Mockito.when;
import static org.springframework.test.web.servlet.request.MockMvcRequestBuilders.delete;
import static org.springframework.test.web.servlet.request.MockMvcRequestBuilders.get;
import static org.springframework.test.web.servlet.request.MockMvcRequestBuilders.post;
import static org.springframework.test.web.servlet.request.MockMvcRequestBuilders.put;
import static org.springframework.test.web.servlet.result.MockMvcResultMatchers.content;
import static org.springframework.test.web.servlet.result.MockMvcResultMatchers.jsonPath;
import static org.springframework.test.web.servlet.result.MockMvcResultMatchers.status;

import com.fasterxml.jackson.core.type.TypeReference;
import com.fasterxml.jackson.databind.ObjectMapper;
import com.ratifire.devrate.configuration.SecurityConfiguration;
import com.ratifire.devrate.dto.AchievementDto;
import com.ratifire.devrate.dto.ContactDto;
import com.ratifire.devrate.dto.EmploymentRecordDto;
import com.ratifire.devrate.dto.PictureDto;
import com.ratifire.devrate.dto.UserDto;
import com.ratifire.devrate.service.AchievementService;
import com.ratifire.devrate.service.employmentrecord.EmploymentRecordService;
import com.ratifire.devrate.service.user.UserService;
import java.time.LocalDate;
import java.util.Arrays;
import java.util.Base64;
import java.util.Collections;
import java.util.List;
import org.junit.jupiter.api.BeforeEach;
import org.junit.jupiter.api.Test;
import org.springframework.beans.factory.annotation.Autowired;
import org.springframework.boot.test.autoconfigure.web.servlet.WebMvcTest;
import org.springframework.boot.test.mock.mockito.MockBean;
import org.springframework.context.annotation.Import;
import org.springframework.http.MediaType;
import org.springframework.security.core.userdetails.UserDetailsService;
import org.springframework.security.test.context.support.WithMockUser;
import org.springframework.security.test.web.servlet.request.SecurityMockMvcRequestPostProcessors;
import org.springframework.test.web.servlet.MockMvc;

/**
 * Unit tests for the {@link UserController} class.
 */
@WebMvcTest(UserController.class)
@Import(SecurityConfiguration.class)
class UserControllerTest {

  private static final long USER_ID = 1L;

  @Autowired
  private MockMvc mockMvc;

  @Autowired
  private ObjectMapper objectMapper;

  @MockBean
  private UserService userService;

  @MockBean
  private UserDetailsService userDetailsService;

  private UserDto userDto;

  @MockBean
  private EmploymentRecordService employmentRecordService;
  private EmploymentRecordDto employmentRecordDto;
<<<<<<< HEAD
  private final long userId = 1L;
  private final byte[] userPicture = new byte[] {1, 2, 3};
  private final String base64UserPicture = Base64.getEncoder().encodeToString(userPicture);
  PictureDto userPictureDto = new PictureDto(userPicture);
=======
  private List<LanguageProficiencyDto> languageProficiencyDtos;
  private List<ContactDto> contactDtos;

  @MockBean
  private AchievementService achievementService;
  private AchievementDto achievementDto;
  private List<AchievementDto> achievementDtoList;
>>>>>>> 79060f23

  @BeforeEach
  public void setUp() {
    userDto = UserDto.builder()
        .id(USER_ID)
        .firstName("firstName")
        .lastName("lastName")
        .position("position")
        .country("country")
        .region("region")
        .city("city")
        .subscribed(true)
        .description("description")
        .build();

<<<<<<< HEAD
    employmentRecordDto =
        EmploymentRecordDto.builder()
            .id(1L)
            .startDate(LocalDate.ofEpochDay(2023 - 1 - 1))
            .endDate(LocalDate.ofEpochDay(2022 - 1 - 1))
            .position("Java Developer")
            .companyName("New Company")
            .description("Worked on various projects")
            .responsibilities(Arrays.asList("1", "2", "3")) // Создание списка из строк
            .build();
=======
    employmentRecordDto = EmploymentRecordDto.builder()
        .id(1L)
        .startDate(LocalDate.ofEpochDay(2023 - 1 - 1))
        .endDate(LocalDate.ofEpochDay(2022 - 1 - 1))
        .position("Java Developer")
        .companyName("New Company")
        .description("Worked on various projects")
        .responsibilities(Arrays.asList("1", "2", "3"))
        .build();

    achievementDto = AchievementDto.builder()
        .id(1).link("https://certificate.ithillel.ua/view/86277355")
        .summary("summary")
        .description("description")
        .build();
    achievementDtoList = List.of(achievementDto);

    languageProficiencyDtos = Arrays.asList(
        new LanguageProficiencyDto(1L, UKRAINE, NATIVE),
        new LanguageProficiencyDto(2L, ENGLISH, INTERMEDIATE_B1)
    );

    contactDtos = Arrays.asList(
        new ContactDto(1L, TELEGRAM_LINK, "https://t.me/test"),
        new ContactDto(2L, GITHUB_LINK, "https://github.com/test")
    );
>>>>>>> 79060f23
  }

  @Test
  @WithMockUser(username = "test@gmail.com", password = "test", roles = "USER")
  void findByIdTest() throws Exception {
    when(userService.findById(USER_ID)).thenReturn(userDto);

    String responseAsString = mockMvc.perform(get("/users/{id}", USER_ID))
        .andExpect(status().isOk())
        .andExpect(content().contentType(MediaType.APPLICATION_JSON))
        .andReturn()
        .getResponse()
        .getContentAsString();

    UserDto resultUserDto = objectMapper.readValue(responseAsString, UserDto.class);

    assertEquals(userDto, resultUserDto);
  }

  @Test
  @WithMockUser(username = "test@gmail.com", password = "test", roles = "USER")
  void updateTest() throws Exception {
    String requestBody = objectMapper.writeValueAsString(userDto);
    when(userService.update(any(UserDto.class))).thenReturn(userDto);

    String responseAsString = mockMvc.perform(put("/users")
            .contentType(MediaType.APPLICATION_JSON)
            .content(requestBody))
        .andExpect(status().isOk())
        .andReturn()
        .getResponse()
        .getContentAsString();

    UserDto resultUserDto = objectMapper.readValue(responseAsString, UserDto.class);

    assertEquals(userDto, resultUserDto);
  }

  @Test
  @WithMockUser(username = "test@gmail.com", password = "test", roles = "USER")
  void deleteTest() throws Exception {
    mockMvc.perform(delete("/users/{id}", USER_ID))
        .andExpect(status().isOk());
  }

  @Test
  @WithMockUser(username = "Maksim Matveychuk", roles = {"USER", "ADMIN"})
  void getByIdTest() throws Exception {
    List<EmploymentRecordDto> expectedDtoList = Collections.singletonList(employmentRecordDto);
    when(userService.getEmploymentRecordsByUserId(anyLong())).thenReturn(
        Collections.singletonList(employmentRecordDto));
    String responseAsString = mockMvc
        .perform(get("/users/{userId}/employment-records", USER_ID))
        .andExpect(content().contentType(MediaType.APPLICATION_JSON))
        .andReturn()
        .getResponse()
        .getContentAsString();

    List<EmploymentRecordDto> actualDtoList = objectMapper.readValue(responseAsString,
        new TypeReference<List<EmploymentRecordDto>>() {
        });
    assertEquals(expectedDtoList, actualDtoList);

  }

  @Test
  void createEmploymentRecordTest() throws Exception {
    EmploymentRecordDto employmentRecordDto1 = employmentRecordDto;
    when(userService.createEmploymentRecord(employmentRecordDto, USER_ID)).thenReturn(
        employmentRecordDto1);
    String responseAsString = mockMvc
        .perform(post("/users/{userId}/employment-records", USER_ID)
            .with(SecurityMockMvcRequestPostProcessors
                .user("Maksim Matveychuk").roles("USER"))
            .with(SecurityMockMvcRequestPostProcessors.csrf())
            .contentType(MediaType.APPLICATION_JSON)
            .content(objectMapper.writeValueAsString(employmentRecordDto1)))
        .andExpect(status().isOk())
        .andReturn()
        .getResponse()
        .getContentAsString();

    EmploymentRecordDto resultEmploymentRecordDto = objectMapper.readValue(responseAsString,
        EmploymentRecordDto.class);

    assertEquals(employmentRecordDto, resultEmploymentRecordDto);
  }

  @Test
  @WithMockUser(username = "test@gmail.com", password = "test", roles = "USER")
  public void getUserPictureWhenExists() throws Exception {

    when(userService.getUserPicture(userId)).thenReturn(userPictureDto);

    mockMvc
        .perform(get("/users/{userId}/pictures", userId))
        .andExpect(status().isOk())
        .andExpect(jsonPath("$.picture").value(Base64.getEncoder().encodeToString(userPicture)));
  }

  @Test
  @WithMockUser(username = "test@gmail.com", password = "test", roles = "USER")
  public void addUserPictureTest() throws Exception {

    when(userService.addUserPicture(anyLong(), any(byte[].class))).thenReturn(userPictureDto);

    mockMvc
        .perform(
            post("/users/{userId}/pictures", userId)
                .contentType(MediaType.APPLICATION_JSON)
                .content(new ObjectMapper().writeValueAsString(new PictureDto(userPicture))))
        .andExpect(status().isOk())
        .andExpect(jsonPath("$.picture").value(Base64.getEncoder().encodeToString(userPicture)));
  }

  @Test
  @WithMockUser(username = "test@gmail.com", password = "test", roles = "USER")
  public void removeUserPictureTest() throws Exception {
    long userId = 1L;

    doNothing().when(userService).deleteUserPicture(userId);

    mockMvc.perform(delete("/users/{userId}/pictures", userId)).andExpect(status().isOk());

  }

  @Test
  @WithMockUser(username = "Hubersky", roles = {"USER", "ADMIN"})
  public void getAchievementsByUserIdTest() throws Exception {
    when(userService.getAchievementsByUserId(anyLong())).thenReturn(achievementDtoList);
    mockMvc.perform(get("/users/{userId}/achievements", USER_ID))
        .andExpect(status().isOk())
        .andExpect(content().json(objectMapper.writeValueAsString(achievementDtoList)));
  }

  @Test
  @WithMockUser(username = "Hubersky", roles = {"USER", "ADMIN"})
  public void createAchievementTest() throws Exception {
    when(userService.createAchievement(anyLong(), any()))
        .thenReturn(achievementDto);
    mockMvc.perform(post("/users/{userId}/achievements", USER_ID)
            .contentType(MediaType.APPLICATION_JSON)
            .content(objectMapper.writeValueAsString(achievementDto)))
        .andExpect(status().isOk())
        .andExpect(content().json(objectMapper.writeValueAsString(achievementDto)));
  }

  @Test
  @WithMockUser(username = "test@gmail.com", password = "test", roles = "USER")
  void saveContactsTest() throws Exception {
    String content = objectMapper.writeValueAsString(contactDtos);
    when(userService.saveContacts(anyLong(), anyList())).thenReturn(contactDtos);
    mockMvc.perform(post("/users/{userId}/contacts", USER_ID)
            .contentType(MediaType.APPLICATION_JSON)
            .content(content))
        .andExpect(status().isOk())
        .andExpect(content().json(content));
  }

  @Test
  @WithMockUser(username = "test@gmail.com", password = "test", roles = "USER")
  void findAllContactsByUserIdTest() throws Exception {
    String expectedContent = objectMapper.writeValueAsString(contactDtos);
    when(userService.findAllContactsByUserId(anyLong())).thenReturn(contactDtos);
    mockMvc.perform(get("/users/{userId}/contacts", USER_ID))
        .andExpect(status().isOk())
        .andExpect(content().json(expectedContent));
  }
}<|MERGE_RESOLUTION|>--- conflicted
+++ resolved
@@ -1,14 +1,12 @@
 package com.ratifire.devrate.controller;
 
-<<<<<<< HEAD
-=======
+
 import static com.ratifire.devrate.enums.ContactType.GITHUB_LINK;
 import static com.ratifire.devrate.enums.ContactType.TELEGRAM_LINK;
 import static com.ratifire.devrate.enums.LanguageProficiencyLevel.INTERMEDIATE_B1;
 import static com.ratifire.devrate.enums.LanguageProficiencyLevel.NATIVE;
 import static com.ratifire.devrate.enums.LanguageProficiencyName.ENGLISH;
 import static com.ratifire.devrate.enums.LanguageProficiencyName.UKRAINE;
->>>>>>> 79060f23
 import static org.junit.jupiter.api.Assertions.assertEquals;
 import static org.mockito.ArgumentMatchers.any;
 import static org.mockito.ArgumentMatchers.anyLong;
@@ -76,12 +74,12 @@
   @MockBean
   private EmploymentRecordService employmentRecordService;
   private EmploymentRecordDto employmentRecordDto;
-<<<<<<< HEAD
+
   private final long userId = 1L;
   private final byte[] userPicture = new byte[] {1, 2, 3};
   private final String base64UserPicture = Base64.getEncoder().encodeToString(userPicture);
   PictureDto userPictureDto = new PictureDto(userPicture);
-=======
+
   private List<LanguageProficiencyDto> languageProficiencyDtos;
   private List<ContactDto> contactDtos;
 
@@ -89,7 +87,7 @@
   private AchievementService achievementService;
   private AchievementDto achievementDto;
   private List<AchievementDto> achievementDtoList;
->>>>>>> 79060f23
+
 
   @BeforeEach
   public void setUp() {
@@ -104,8 +102,7 @@
         .subscribed(true)
         .description("description")
         .build();
-
-<<<<<<< HEAD
+    
     employmentRecordDto =
         EmploymentRecordDto.builder()
             .id(1L)
@@ -116,7 +113,7 @@
             .description("Worked on various projects")
             .responsibilities(Arrays.asList("1", "2", "3")) // Создание списка из строк
             .build();
-=======
+    
     employmentRecordDto = EmploymentRecordDto.builder()
         .id(1L)
         .startDate(LocalDate.ofEpochDay(2023 - 1 - 1))
@@ -143,7 +140,6 @@
         new ContactDto(1L, TELEGRAM_LINK, "https://t.me/test"),
         new ContactDto(2L, GITHUB_LINK, "https://github.com/test")
     );
->>>>>>> 79060f23
   }
 
   @Test
