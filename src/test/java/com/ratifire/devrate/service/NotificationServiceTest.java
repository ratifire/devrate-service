--- conflicted
+++ resolved
@@ -111,24 +111,12 @@
 
     setupSendToUserMock(Notification.builder().build(), expectedNotifications);
 
-<<<<<<< HEAD
     notificationService.addGreeting(user);
     notificationService.addInterviewRequestExpiry(user);
     notificationService.addRejectInterview(user, "rejectionUserFirstName", ZonedDateTime.now());
     notificationService.addInterviewScheduled(user, "role", ZonedDateTime.now());
-    notificationService.addInterviewFeedbackDetail(user, 1L, anyString());
 
     verify(notificationRepository, times(5)).save(any());
-=======
-    notificationService.addGreeting(user, anyString());
-    notificationService.addInterviewRequestExpiry(user, anyString());
-    notificationService.addRejectInterview(user, "rejectionUserFirstName", ZonedDateTime.now(),
-        anyString());
-    notificationService.addInterviewScheduled(user, "role", ZonedDateTime.now(), anyString());
-
-    verify(notificationRepository, times(4)).save(any());
-    verify(webSocketSender, times(4)).sendNotificationByUserEmail(any(), anyString());
->>>>>>> f8d3b274
   }
 
   private void setupSendToUserMock(Notification notification,
