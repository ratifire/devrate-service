package com.ratifire.devrate.service.user;

import static com.ratifire.devrate.enums.LanguageProficiencyLevel.INTERMEDIATE_B1;
import static com.ratifire.devrate.enums.LanguageProficiencyName.ENGLISH;
import static org.hibernate.validator.internal.util.Contracts.assertNotNull;
import static org.junit.jupiter.api.Assertions.assertEquals;
import static org.junit.jupiter.api.Assertions.assertThrows;
import static org.junit.jupiter.api.Assertions.assertTrue;
import static org.mockito.ArgumentMatchers.any;
<<<<<<< HEAD
import static org.mockito.Mockito.never;
=======
>>>>>>> 2e303d2d
import static org.mockito.Mockito.times;
import static org.mockito.Mockito.verify;
import static org.mockito.Mockito.when;

import com.ratifire.devrate.dto.LanguageProficiencyDto;
import com.ratifire.devrate.dto.UserDto;
import com.ratifire.devrate.entity.LanguageProficiency;
import com.ratifire.devrate.entity.User;
import com.ratifire.devrate.exception.LanguageProficiencyAlreadyExistException;
import com.ratifire.devrate.exception.UserNotFoundException;
import com.ratifire.devrate.mapper.DataMapper;
import com.ratifire.devrate.repository.UserRepository;
import java.util.ArrayList;
import java.util.List;
import java.util.Optional;
import org.junit.jupiter.api.BeforeEach;
import org.junit.jupiter.api.Test;
import org.junit.jupiter.api.extension.ExtendWith;
import org.mockito.InjectMocks;
import org.mockito.Mock;
import org.mockito.junit.jupiter.MockitoExtension;

/**
 * Unit tests for the UserService class.
 */
@ExtendWith(MockitoExtension.class)
class UserServiceTest {

  @InjectMocks
  private UserService userService;

  @Mock
  private DataMapper dataMapper;

  @Mock
  private UserRepository userRepository;

<<<<<<< HEAD
  private long userId = 1L;
=======
  private final long userId = 1L;
  private User testUser;
  private UserDto testUserDto;

  /**
   * Setup method executed before each test method.
   */
  @BeforeEach
  public void init() {
    testUser = User.builder()
        .id(userId)
        .build();

    testUserDto = UserDto.builder()
        .id(userId)
        .build();
  }


  @Test
  void findUserById_UserExists_ReturnsUserDto() {
    when(userRepository.findById(any())).thenReturn(Optional.of(testUser));
    when(userMapper.toDto(any(User.class))).thenReturn(testUserDto);

    UserDto foundUser = userService.findById(userId);

    assertEquals(foundUser, testUserDto);
  }
>>>>>>> 2e303d2d

  @Test
  void findUserById_UserNotFound_ThrowsUserNotFoundException() {
    when(userRepository.findById(any())).thenReturn(Optional.empty());

    assertThrows(UserNotFoundException.class, () -> userService.findById(userId));
  }

  @Test
  void whenCreate_Successful_ReturnCreatedUser() {
    when(userMapper.toEntity(any(UserDto.class))).thenReturn(testUser);
    when(userRepository.save(any())).thenReturn(testUser);

<<<<<<< HEAD
    when(dataMapper.toEntity(userDto)).thenReturn(user);
    when(userRepository.save(user)).thenReturn(user);

    User createdUser = userService.create(userDto);

    assertEquals(userDto.getId(), createdUser.getId());
    verify(userRepository).save(user);
    verify(dataMapper).toEntity(userDto);
=======
    User createdUser = userService.create(testUserDto);

    assertEquals(testUserDto.getId(), createdUser.getId());
    verify(userRepository).save(testUser);
    verify(userMapper).toEntity(testUserDto);
>>>>>>> 2e303d2d
  }

  @Test
  void whenUpdate_UserNotFound_ThrowUserNotFoundException() {
    when(userRepository.findById(any())).thenReturn(Optional.empty());

    assertThrows(UserNotFoundException.class, () -> userService.update(testUserDto));
  }

  @Test
  void whenUpdate_Successful_ReturnCreatedUserDto() {
<<<<<<< HEAD
    UserDto userDto = UserDto.builder()
        .id(userId)
        .build();
    User user = new User();

    when(userRepository.findById(userId)).thenReturn(Optional.of(user));
    when(dataMapper.updateEntity(any(), any())).thenReturn(user);
    when(userRepository.save(user)).thenReturn(user);
    when(dataMapper.toDto(user)).thenReturn(userDto);
=======
    when(userRepository.findById(any())).thenReturn(Optional.of(testUser));
    when(userMapper.updateEntity(any(UserDto.class), any(User.class))).thenReturn(testUser);
    when(userRepository.save(any())).thenReturn(testUser);
    when(userMapper.toDto(any(User.class))).thenReturn(testUserDto);
>>>>>>> 2e303d2d

    UserDto updatedUserDto = userService.update(testUserDto);

    assertEquals(testUserDto.getId(), updatedUserDto.getId());
    verify(userRepository).findById(userId);
<<<<<<< HEAD
    verify(userRepository).save(user);
    verify(dataMapper).updateEntity(userDto, user);
    verify(dataMapper).toDto(user);
=======
    verify(userRepository).save(testUser);
    verify(userMapper).updateEntity(testUserDto, testUser);
    verify(userMapper).toDto(testUser);
  }

  @Test
  void whenUpdate_Successful_ReturnCreatedUser() {
    when(userRepository.save(any())).thenReturn(testUser);

    User updatedUser = userService.updateUser(testUser);

    assertEquals(userId, updatedUser.getId());
    verify(userRepository, times(1)).save(testUser);
>>>>>>> 2e303d2d
  }

  @Test
  void whenDelete_UserNotFound_ThrowUserNotFoundException() {
    when(userRepository.findById(any())).thenReturn(Optional.empty());

    assertThrows(UserNotFoundException.class, () -> userService.delete(userId));
  }

  @Test
<<<<<<< HEAD
  void findAllLanguageProficienciesByUserIdTest() {
    long userId = 1L;
    User user = new User();
    user.setId(userId);
    user.setLanguageProficiency(new ArrayList<>());

    when(userRepository.findById(userId)).thenReturn(Optional.of(user));

    List<LanguageProficiencyDto> result = userService.findAllLanguageProficienciesByUserId(userId);

    assertNotNull(result);
    assertTrue(result.isEmpty());
    verify(userRepository, times(1)).findById(userId);
  }

  @Test
  void findAllLanguageProficienciesByUserIdThrowsUserNotFoundException() {
    when(userRepository.findById(userId)).thenReturn(Optional.empty());

    assertThrows(UserNotFoundException.class,
        () -> userService.findAllLanguageProficienciesByUserId(userId));
  }

  @Test
  void createLanguageProficiencyTest() {
    long userId = 1L;
    User user = new User();
    user.setId(userId);
    user.setLanguageProficiency(new ArrayList<>());
    LanguageProficiencyDto languageProficiencyDto = new LanguageProficiencyDto();
    LanguageProficiency languageProficiency = new LanguageProficiency();

    when(userRepository.findById(userId)).thenReturn(Optional.of(user));
    when(dataMapper.toEntity(any(LanguageProficiencyDto.class))).thenReturn(
        languageProficiency);
    when(dataMapper.toDto(any(LanguageProficiency.class))).thenReturn(
        languageProficiencyDto);
    when(userRepository.save(any(User.class))).thenReturn(user);

    LanguageProficiencyDto result = userService.createLanguageProficiency(userId,
        languageProficiencyDto);

    assertNotNull(result);
    assertEquals(languageProficiencyDto, result);
    verify(userRepository).findById(userId);
    verify(userRepository).save(user);
    verify(dataMapper).toEntity(any(LanguageProficiencyDto.class));
    verify(dataMapper).toDto(any(LanguageProficiency.class));
  }

  @Test
  void createLanguageProficiencyThrowUserNotFoundExceptionTest() {
    LanguageProficiencyDto languageProficiencyDto = LanguageProficiencyDto.builder()
        .id(1L)
        .name(ENGLISH)
        .level(INTERMEDIATE_B1)
        .build();
    when(userRepository.findById(userId)).thenReturn(Optional.empty());

    assertThrows(UserNotFoundException.class,
        () -> userService.createLanguageProficiency(userId, languageProficiencyDto));
  }

  @Test
  void createLanguageProficiencyThrowAlreadyExistExceptionTest() {
    LanguageProficiencyDto languageProficiencyDto = LanguageProficiencyDto.builder()
        .id(1L)
        .name(ENGLISH)
        .level(INTERMEDIATE_B1)
        .build();
    LanguageProficiency existingLanguageProficiency = LanguageProficiency.builder()
        .id(1L)
        .name(ENGLISH)
        .level(INTERMEDIATE_B1)
        .build();
    List<LanguageProficiency> languageProficiencies = new ArrayList<>();
    languageProficiencies.add(existingLanguageProficiency);
    User user = User.builder()
        .id(userId)
        .languageProficiency(languageProficiencies)
        .build();

    when(userRepository.findById(userId)).thenReturn(Optional.of(user));

    assertThrows(LanguageProficiencyAlreadyExistException.class, () -> {
      userService.createLanguageProficiency(userId, languageProficiencyDto);
    });
    verify(userRepository, times(1)).findById(userId);
    verify(userRepository, never()).save(user);
=======
  void delete_UserExists_DeletesUser() {
    when(userRepository.findById(any())).thenReturn(Optional.of(testUser));

    userService.delete(userId);

    verify(userRepository, times(1)).delete(testUser);
>>>>>>> 2e303d2d
  }
}<|MERGE_RESOLUTION|>--- conflicted
+++ resolved
@@ -7,11 +7,8 @@
 import static org.junit.jupiter.api.Assertions.assertThrows;
 import static org.junit.jupiter.api.Assertions.assertTrue;
 import static org.mockito.ArgumentMatchers.any;
-<<<<<<< HEAD
+import static org.mockito.Mockito.times;
 import static org.mockito.Mockito.never;
-=======
->>>>>>> 2e303d2d
-import static org.mockito.Mockito.times;
 import static org.mockito.Mockito.verify;
 import static org.mockito.Mockito.when;
 
@@ -48,9 +45,6 @@
   @Mock
   private UserRepository userRepository;
 
-<<<<<<< HEAD
-  private long userId = 1L;
-=======
   private final long userId = 1L;
   private User testUser;
   private UserDto testUserDto;
@@ -73,13 +67,12 @@
   @Test
   void findUserById_UserExists_ReturnsUserDto() {
     when(userRepository.findById(any())).thenReturn(Optional.of(testUser));
-    when(userMapper.toDto(any(User.class))).thenReturn(testUserDto);
+    when(dataMapper.toDto(any(User.class))).thenReturn(testUserDto);
 
     UserDto foundUser = userService.findById(userId);
 
     assertEquals(foundUser, testUserDto);
   }
->>>>>>> 2e303d2d
 
   @Test
   void findUserById_UserNotFound_ThrowsUserNotFoundException() {
@@ -90,25 +83,14 @@
 
   @Test
   void whenCreate_Successful_ReturnCreatedUser() {
-    when(userMapper.toEntity(any(UserDto.class))).thenReturn(testUser);
+    when(dataMapper.toEntity(any(UserDto.class))).thenReturn(testUser);
     when(userRepository.save(any())).thenReturn(testUser);
 
-<<<<<<< HEAD
-    when(dataMapper.toEntity(userDto)).thenReturn(user);
-    when(userRepository.save(user)).thenReturn(user);
-
-    User createdUser = userService.create(userDto);
-
-    assertEquals(userDto.getId(), createdUser.getId());
-    verify(userRepository).save(user);
-    verify(dataMapper).toEntity(userDto);
-=======
     User createdUser = userService.create(testUserDto);
 
     assertEquals(testUserDto.getId(), createdUser.getId());
     verify(userRepository).save(testUser);
-    verify(userMapper).toEntity(testUserDto);
->>>>>>> 2e303d2d
+    verify(dataMapper).toEntity(testUserDto);
   }
 
   @Test
@@ -120,35 +102,18 @@
 
   @Test
   void whenUpdate_Successful_ReturnCreatedUserDto() {
-<<<<<<< HEAD
-    UserDto userDto = UserDto.builder()
-        .id(userId)
-        .build();
-    User user = new User();
-
-    when(userRepository.findById(userId)).thenReturn(Optional.of(user));
-    when(dataMapper.updateEntity(any(), any())).thenReturn(user);
-    when(userRepository.save(user)).thenReturn(user);
-    when(dataMapper.toDto(user)).thenReturn(userDto);
-=======
     when(userRepository.findById(any())).thenReturn(Optional.of(testUser));
-    when(userMapper.updateEntity(any(UserDto.class), any(User.class))).thenReturn(testUser);
+    when(dataMapper.updateEntity(any(UserDto.class), any(User.class))).thenReturn(testUser);
     when(userRepository.save(any())).thenReturn(testUser);
-    when(userMapper.toDto(any(User.class))).thenReturn(testUserDto);
->>>>>>> 2e303d2d
+    when(dataMapper.toDto(any(User.class))).thenReturn(testUserDto);
 
     UserDto updatedUserDto = userService.update(testUserDto);
 
     assertEquals(testUserDto.getId(), updatedUserDto.getId());
     verify(userRepository).findById(userId);
-<<<<<<< HEAD
-    verify(userRepository).save(user);
-    verify(dataMapper).updateEntity(userDto, user);
-    verify(dataMapper).toDto(user);
-=======
     verify(userRepository).save(testUser);
-    verify(userMapper).updateEntity(testUserDto, testUser);
-    verify(userMapper).toDto(testUser);
+    verify(dataMapper).updateEntity(testUserDto, testUser);
+    verify(dataMapper).toDto(testUser);
   }
 
   @Test
@@ -159,7 +124,6 @@
 
     assertEquals(userId, updatedUser.getId());
     verify(userRepository, times(1)).save(testUser);
->>>>>>> 2e303d2d
   }
 
   @Test
@@ -170,7 +134,15 @@
   }
 
   @Test
-<<<<<<< HEAD
+  void delete_UserExists_DeletesUser() {
+    when(userRepository.findById(any())).thenReturn(Optional.of(testUser));
+
+    userService.delete(userId);
+
+    verify(userRepository, times(1)).delete(testUser);
+  }
+
+  @Test
   void findAllLanguageProficienciesByUserIdTest() {
     long userId = 1L;
     User user = new User();
@@ -260,13 +232,5 @@
     });
     verify(userRepository, times(1)).findById(userId);
     verify(userRepository, never()).save(user);
-=======
-  void delete_UserExists_DeletesUser() {
-    when(userRepository.findById(any())).thenReturn(Optional.of(testUser));
-
-    userService.delete(userId);
-
-    verify(userRepository, times(1)).delete(testUser);
->>>>>>> 2e303d2d
   }
 }