package com.ratifire.devrate.service.user;

import static com.ratifire.devrate.enums.ContactType.GITHUB_LINK;
import static com.ratifire.devrate.enums.ContactType.TELEGRAM_LINK;
import static com.ratifire.devrate.enums.LanguageProficiencyLevel.INTERMEDIATE_B1;
import static com.ratifire.devrate.enums.LanguageProficiencyLevel.NATIVE;
import static com.ratifire.devrate.enums.LanguageProficiencyName.ENGLISH;
import static com.ratifire.devrate.enums.LanguageProficiencyName.UKRAINE;
import static org.junit.jupiter.api.Assertions.assertEquals;
import static org.junit.jupiter.api.Assertions.assertThrows;
import static org.mockito.ArgumentMatchers.any;
import static org.mockito.ArgumentMatchers.anyList;
import static org.mockito.Mockito.times;
import static org.mockito.Mockito.verify;
import static org.mockito.Mockito.when;

<<<<<<< HEAD
import com.ratifire.devrate.dto.ContactDto;
import com.ratifire.devrate.dto.EmploymentRecordDto;
import com.ratifire.devrate.dto.LanguageProficiencyDto;
import com.ratifire.devrate.dto.UserDto;
import com.ratifire.devrate.entity.Contact;
=======
import com.ratifire.devrate.dto.AchievementDto;
import com.ratifire.devrate.dto.EmploymentRecordDto;
import com.ratifire.devrate.dto.LanguageProficiencyDto;
import com.ratifire.devrate.dto.UserDto;
import com.ratifire.devrate.entity.Achievement;
>>>>>>> 68d06025
import com.ratifire.devrate.entity.EmploymentRecord;
import com.ratifire.devrate.entity.LanguageProficiency;
import com.ratifire.devrate.entity.User;
import com.ratifire.devrate.exception.UserNotFoundException;
import com.ratifire.devrate.mapper.DataMapper;
import com.ratifire.devrate.repository.UserRepository;
import java.time.LocalDate;
import java.util.ArrayList;
import java.util.Arrays;
import java.util.List;
import java.util.Optional;
import org.junit.jupiter.api.BeforeEach;
import org.junit.jupiter.api.Test;
import org.junit.jupiter.api.extension.ExtendWith;
import org.mockito.InjectMocks;
import org.mockito.Mock;
import org.mockito.junit.jupiter.MockitoExtension;

/**
 * Unit tests for the UserService class.
 */
@ExtendWith(MockitoExtension.class)
class UserServiceTest {

  @InjectMocks
  private UserService userService;

  @Mock
  private DataMapper dataMapper;

  @Mock
  private UserRepository userRepository;

  private final long userId = 1L;
  private User testUser;
  private UserDto testUserDto;
  private EmploymentRecordDto employmentRecordDto;
  private EmploymentRecord employmentRecord;
  private List<LanguageProficiencyDto> languageProficiencyDtos;
<<<<<<< HEAD
  private List<ContactDto> contactDtos;
=======
  private Achievement achievement;
  private AchievementDto achievementDto;
  private List<AchievementDto> achievementDtoList;
>>>>>>> 68d06025

  /**
   * Setup method executed before each test method.
   */
  @BeforeEach
  public void init() {
    testUser = User.builder()
        .id(userId)
        .employmentRecords(new ArrayList<>())
        .languageProficiencies(new ArrayList<>())
<<<<<<< HEAD
        .contacts(new ArrayList<>())
=======
        .achievements(new ArrayList<>())
>>>>>>> 68d06025
        .build();

    testUserDto = UserDto.builder()
        .id(userId)
        .build();

    employmentRecordDto = EmploymentRecordDto.builder()
        .id(1L)
        .startDate(LocalDate.ofEpochDay(2023 - 01 - 01))
        .endDate(LocalDate.ofEpochDay(2022 - 01 - 01))
        .position("Java Developer")
        .companyName("New Company")
        .description("Worked on various projects")
        .responsibilities(Arrays.asList("1", "2", "3"))
        .build();

    employmentRecord = EmploymentRecord.builder()
        .id(1L)
        .startDate(LocalDate.of(2023, 1, 1))
        .endDate(LocalDate.of(2023, 11, 22))
        .position("Java Developer")
        .companyName("Example Company 4")
        .description("Worked on various projects")
        .responsibilities(Arrays.asList("Собирал одуванчики", "Hello World", "3"))
        .build();

    languageProficiencyDtos = Arrays.asList(
        new LanguageProficiencyDto(1L, ENGLISH, NATIVE),
        new LanguageProficiencyDto(2L, UKRAINE, INTERMEDIATE_B1)
    );

<<<<<<< HEAD
    contactDtos = Arrays.asList(
        new ContactDto(1L, TELEGRAM_LINK, "https://t.me/test"),
        new ContactDto(2L, GITHUB_LINK, "https://github.com/test")
    );
=======
    achievement = Achievement.builder()
        .id(1).link("https://certificate.ithillel.ua/view/86277355")
        .summary("summary")
        .description("description")
        .build();

    achievementDto = AchievementDto.builder()
        .id(1).link("https://certificate.ithillel.ua/view/86277355")
        .summary("summary")
        .description("description")
        .build();
    achievementDtoList = List.of(achievementDto);
>>>>>>> 68d06025
  }

  @Test
  void findUserById_UserExists_ReturnsUserDto() {
    when(userRepository.findById(any())).thenReturn(Optional.of(testUser));
    when(dataMapper.toDto(any(User.class))).thenReturn(testUserDto);

    UserDto foundUser = userService.findById(userId);

    assertEquals(foundUser, testUserDto);
  }

  @Test
  void findUserById_UserNotFound_ThrowsUserNotFoundException() {
    when(userRepository.findById(any())).thenReturn(Optional.empty());

    assertThrows(UserNotFoundException.class, () -> userService.findById(userId));
  }

  @Test
  void whenCreate_Successful_ReturnCreatedUser() {
    when(dataMapper.toEntity(any(UserDto.class))).thenReturn(testUser);
    when(userRepository.save(any())).thenReturn(testUser);

    User createdUser = userService.create(testUserDto);

    assertEquals(testUserDto.getId(), createdUser.getId());
    verify(userRepository).save(testUser);
    verify(dataMapper).toEntity(testUserDto);
  }

  @Test
  void whenUpdate_UserNotFound_ThrowUserNotFoundException() {
    when(userRepository.findById(any())).thenReturn(Optional.empty());

    assertThrows(UserNotFoundException.class, () -> userService.update(testUserDto));
  }

  @Test
  void whenUpdate_Successful_ReturnCreatedUserDto() {
    when(userRepository.findById(any())).thenReturn(Optional.of(testUser));
    when(dataMapper.updateEntity(any(UserDto.class), any(User.class))).thenReturn(testUser);
    when(userRepository.save(any())).thenReturn(testUser);
    when(dataMapper.toDto(any(User.class))).thenReturn(testUserDto);

    UserDto updatedUserDto = userService.update(testUserDto);

    assertEquals(testUserDto.getId(), updatedUserDto.getId());
    verify(userRepository).findById(userId);
    verify(userRepository).save(testUser);
    verify(dataMapper).updateEntity(testUserDto, testUser);
    verify(dataMapper).toDto(testUser);
  }

  @Test
  void whenUpdate_Successful_ReturnCreatedUser() {
    when(userRepository.save(any())).thenReturn(testUser);

    User updatedUser = userService.updateUser(testUser);

    assertEquals(userId, updatedUser.getId());
    verify(userRepository, times(1)).save(testUser);
  }

  @Test
  void whenDelete_UserNotFound_ThrowUserNotFoundException() {
    when(userRepository.findById(any())).thenReturn(Optional.empty());

    assertThrows(UserNotFoundException.class, () -> userService.delete(userId));
  }

  @Test
  void delete_UserExists_DeletesUser() {
    when(userRepository.findById(any())).thenReturn(Optional.of(testUser));

    userService.delete(userId);

    verify(userRepository, times(1)).delete(testUser);
  }

  @Test
  void createEmploymentRecord_Successful_ReturnCreatedEmploymentRecordDto() {
    when(userRepository.findById(any())).thenReturn(Optional.of(testUser));
    when(dataMapper.toEntity(any(EmploymentRecordDto.class))).thenReturn(
        employmentRecord);
    when(dataMapper.toDto(any(EmploymentRecord.class))).thenReturn(
        employmentRecordDto);
    when(userRepository.save(any(User.class))).thenReturn(testUser);

    EmploymentRecordDto result = userService.createEmploymentRecord(employmentRecordDto, userId);

    assertEquals(employmentRecordDto, result);
  }

  @Test
  void getEmploymentRecordsByUserId_UserExists_ReturnsListOfEmploymentRecordDto() {
    when(userRepository.findById(any())).thenReturn(Optional.empty());

    assertThrows(UserNotFoundException.class,
        () -> userService.getEmploymentRecordsByUserId(userId));
  }

  @Test
  void findAllLanguageProficienciesByUserId_UserExists_ReturnsListOfLanguageProficiencyDto() {
    when(userRepository.findById(any())).thenReturn(Optional.of(testUser));

    List<LanguageProficiencyDto> result = userService.findAllLanguageProficienciesByUserId(userId);

    assertEquals(0, result.size());
  }

  @Test
  void findAllLanguageProficienciesByUserId_UserNotFound_ThrowsUserNotFoundException() {
    when(userRepository.findById(any())).thenReturn(Optional.empty());

    assertThrows(UserNotFoundException.class,
        () -> userService.findAllLanguageProficienciesByUserId(userId));
  }

  @Test
  void saveLanguageProficiencies_Successful_ReturnLanguageProficiencyDtos() {
    when(userRepository.findById(any())).thenReturn(Optional.of(testUser));
    when(dataMapper.toEntity(any(LanguageProficiencyDto.class))).then(invocation -> {
      LanguageProficiencyDto proficiencyDto = invocation.getArgument(0);
      return new LanguageProficiency(proficiencyDto.getId(), proficiencyDto.getName(),
          proficiencyDto.getLevel());
    });
    when(dataMapper.toDto(anyList())).thenReturn(languageProficiencyDtos);
    when(userRepository.save(any(User.class))).thenReturn(testUser);

    List<LanguageProficiencyDto> result = userService.saveLanguageProficiencies(userId,
        languageProficiencyDtos);

    assertEquals(languageProficiencyDtos, result);
  }

  @Test
  void saveLanguageProficiencies_UserNotFound_ThrowsUserNotFoundException() {
    when(userRepository.findById(any())).thenReturn(Optional.empty());

    assertThrows(UserNotFoundException.class,
        () -> userService.saveLanguageProficiencies(userId, languageProficiencyDtos));
  }

  @Test
<<<<<<< HEAD
  void findAllContactsByUserId_UserExists_ReturnsListOfContactDto() {
    when(userRepository.findById(any())).thenReturn(Optional.of(testUser));

    List<ContactDto> result = userService.findAllContactsByUserId(userId);

    assertEquals(0, result.size());
  }

  @Test
  void findAllContactsByUserId_UserNotFound_ThrowsUserNotFoundException() {
    when(userRepository.findById(any())).thenReturn(Optional.empty());

    assertThrows(UserNotFoundException.class,
        () -> userService.findAllContactsByUserId(userId));
  }

  @Test
  void saveContacts_Successful_ReturnContactDtos() {
    when(userRepository.findById(any())).thenReturn(Optional.of(testUser));
    when(dataMapper.toEntity(any(ContactDto.class))).then(invocation -> {
      ContactDto contactDto = invocation.getArgument(0);
      return new Contact(contactDto.getId(), contactDto.getType(), contactDto.getValue());
    });
    when(dataMapper.toDto(anyList())).thenReturn(contactDtos);
    when(userRepository.save(any(User.class))).thenReturn(testUser);

    List<ContactDto> result = userService.saveContacts(userId, contactDtos);

    assertEquals(contactDtos, result);
  }

  @Test
  void saveContacts_UserNotFound_ThrowsUserNotFoundException() {
    when(userRepository.findById(any())).thenReturn(Optional.empty());

    assertThrows(UserNotFoundException.class,
        () -> userService.saveContacts(userId, contactDtos));
=======
  public void getAchievementsByUserIdTest() {
    when(userRepository.findById(any())).thenReturn(Optional.of(testUser));
    when(dataMapper.toDto(any())).thenReturn(achievementDtoList);

    List<AchievementDto> result = userService.getAchievementsByUserId(userId);
    assertEquals(achievementDtoList, result);
  }

  @Test
  public void createAchievementTest() {
    when(userRepository.findById(any())).thenReturn(Optional.of(testUser));
    when(userRepository.save(any(User.class))).thenReturn(testUser);
    when(dataMapper.toEntity(achievementDto)).thenReturn(achievement);
    when(dataMapper.toDto(achievement)).thenReturn(achievementDto);

    AchievementDto result = userService.createAchievement(userId, achievementDto);
    assertEquals(achievementDto, result);
>>>>>>> 68d06025
  }
}<|MERGE_RESOLUTION|>--- conflicted
+++ resolved
@@ -14,19 +14,13 @@
 import static org.mockito.Mockito.verify;
 import static org.mockito.Mockito.when;
 
-<<<<<<< HEAD
+import com.ratifire.devrate.dto.AchievementDto;
 import com.ratifire.devrate.dto.ContactDto;
 import com.ratifire.devrate.dto.EmploymentRecordDto;
 import com.ratifire.devrate.dto.LanguageProficiencyDto;
 import com.ratifire.devrate.dto.UserDto;
+import com.ratifire.devrate.entity.Achievement;
 import com.ratifire.devrate.entity.Contact;
-=======
-import com.ratifire.devrate.dto.AchievementDto;
-import com.ratifire.devrate.dto.EmploymentRecordDto;
-import com.ratifire.devrate.dto.LanguageProficiencyDto;
-import com.ratifire.devrate.dto.UserDto;
-import com.ratifire.devrate.entity.Achievement;
->>>>>>> 68d06025
 import com.ratifire.devrate.entity.EmploymentRecord;
 import com.ratifire.devrate.entity.LanguageProficiency;
 import com.ratifire.devrate.entity.User;
@@ -66,13 +60,10 @@
   private EmploymentRecordDto employmentRecordDto;
   private EmploymentRecord employmentRecord;
   private List<LanguageProficiencyDto> languageProficiencyDtos;
-<<<<<<< HEAD
-  private List<ContactDto> contactDtos;
-=======
   private Achievement achievement;
   private AchievementDto achievementDto;
   private List<AchievementDto> achievementDtoList;
->>>>>>> 68d06025
+  private List<ContactDto> contactDtos;
 
   /**
    * Setup method executed before each test method.
@@ -83,11 +74,8 @@
         .id(userId)
         .employmentRecords(new ArrayList<>())
         .languageProficiencies(new ArrayList<>())
-<<<<<<< HEAD
+        .achievements(new ArrayList<>())
         .contacts(new ArrayList<>())
-=======
-        .achievements(new ArrayList<>())
->>>>>>> 68d06025
         .build();
 
     testUserDto = UserDto.builder()
@@ -119,25 +107,23 @@
         new LanguageProficiencyDto(2L, UKRAINE, INTERMEDIATE_B1)
     );
 
-<<<<<<< HEAD
+    achievement = Achievement.builder()
+        .id(1).link("https://certificate.ithillel.ua/view/86277355")
+        .summary("summary")
+        .description("description")
+        .build();
+
+    achievementDto = AchievementDto.builder()
+        .id(1).link("https://certificate.ithillel.ua/view/86277355")
+        .summary("summary")
+        .description("description")
+        .build();
+    achievementDtoList = List.of(achievementDto);
+
     contactDtos = Arrays.asList(
         new ContactDto(1L, TELEGRAM_LINK, "https://t.me/test"),
         new ContactDto(2L, GITHUB_LINK, "https://github.com/test")
     );
-=======
-    achievement = Achievement.builder()
-        .id(1).link("https://certificate.ithillel.ua/view/86277355")
-        .summary("summary")
-        .description("description")
-        .build();
-
-    achievementDto = AchievementDto.builder()
-        .id(1).link("https://certificate.ithillel.ua/view/86277355")
-        .summary("summary")
-        .description("description")
-        .build();
-    achievementDtoList = List.of(achievementDto);
->>>>>>> 68d06025
   }
 
   @Test
@@ -283,7 +269,26 @@
   }
 
   @Test
-<<<<<<< HEAD
+  public void getAchievementsByUserIdTest() {
+    when(userRepository.findById(any())).thenReturn(Optional.of(testUser));
+    when(dataMapper.toDto(any())).thenReturn(achievementDtoList);
+
+    List<AchievementDto> result = userService.getAchievementsByUserId(userId);
+    assertEquals(achievementDtoList, result);
+  }
+
+  @Test
+  public void createAchievementTest() {
+    when(userRepository.findById(any())).thenReturn(Optional.of(testUser));
+    when(userRepository.save(any(User.class))).thenReturn(testUser);
+    when(dataMapper.toEntity(achievementDto)).thenReturn(achievement);
+    when(dataMapper.toDto(achievement)).thenReturn(achievementDto);
+
+    AchievementDto result = userService.createAchievement(userId, achievementDto);
+    assertEquals(achievementDto, result);
+  }
+
+  @Test
   void findAllContactsByUserId_UserExists_ReturnsListOfContactDto() {
     when(userRepository.findById(any())).thenReturn(Optional.of(testUser));
 
@@ -321,24 +326,5 @@
 
     assertThrows(UserNotFoundException.class,
         () -> userService.saveContacts(userId, contactDtos));
-=======
-  public void getAchievementsByUserIdTest() {
-    when(userRepository.findById(any())).thenReturn(Optional.of(testUser));
-    when(dataMapper.toDto(any())).thenReturn(achievementDtoList);
-
-    List<AchievementDto> result = userService.getAchievementsByUserId(userId);
-    assertEquals(achievementDtoList, result);
-  }
-
-  @Test
-  public void createAchievementTest() {
-    when(userRepository.findById(any())).thenReturn(Optional.of(testUser));
-    when(userRepository.save(any(User.class))).thenReturn(testUser);
-    when(dataMapper.toEntity(achievementDto)).thenReturn(achievement);
-    when(dataMapper.toDto(achievement)).thenReturn(achievementDto);
-
-    AchievementDto result = userService.createAchievement(userId, achievementDto);
-    assertEquals(achievementDto, result);
->>>>>>> 68d06025
   }
 }