package com.ratifire.devrate.service.user;

<<<<<<< HEAD
import static org.junit.jupiter.api.Assertions.assertArrayEquals;
=======
import static com.ratifire.devrate.enums.LanguageProficiencyLevel.INTERMEDIATE_B1;
import static com.ratifire.devrate.enums.LanguageProficiencyLevel.NATIVE;
import static com.ratifire.devrate.enums.LanguageProficiencyName.ENGLISH;
import static com.ratifire.devrate.enums.LanguageProficiencyName.UKRAINE;
>>>>>>> 9045f419
import static org.junit.jupiter.api.Assertions.assertEquals;
import static org.junit.jupiter.api.Assertions.assertNotNull;
import static org.junit.jupiter.api.Assertions.assertNull;
import static org.junit.jupiter.api.Assertions.assertThrows;
import static org.mockito.ArgumentMatchers.any;
import static org.mockito.ArgumentMatchers.anyList;
import static org.mockito.Mockito.times;
import static org.mockito.Mockito.verify;
import static org.mockito.Mockito.when;

import com.ratifire.devrate.dto.EmploymentRecordDto;
import com.ratifire.devrate.dto.LanguageProficiencyDto;
import com.ratifire.devrate.dto.UserDto;
import com.ratifire.devrate.entity.EmploymentRecord;
import com.ratifire.devrate.entity.LanguageProficiency;
import com.ratifire.devrate.entity.User;
import com.ratifire.devrate.exception.UserNotFoundException;
import com.ratifire.devrate.mapper.DataMapper;
import com.ratifire.devrate.repository.UserRepository;
import java.time.LocalDate;
import java.util.ArrayList;
import java.util.Arrays;
import java.util.List;
import java.util.Optional;
import org.junit.jupiter.api.BeforeEach;
import org.junit.jupiter.api.Test;
import org.junit.jupiter.api.extension.ExtendWith;
import org.mockito.InjectMocks;
import org.mockito.Mock;
import org.mockito.junit.jupiter.MockitoExtension;

/**
 * Unit tests for the UserService class.
 */
@ExtendWith(MockitoExtension.class)
class UserServiceTest {

  @InjectMocks
  private UserService userService;

  @Mock
  private DataMapper dataMapper;

  @Mock
  private UserRepository userRepository;

  private final long userId = 1L;
  private User testUser;
  private UserDto testUserDto;
  private EmploymentRecordDto employmentRecordDto;
  private EmploymentRecord employmentRecord;
<<<<<<< HEAD
  private final  byte[] picture = new byte[] {4, 5, 6};

=======
  private List<LanguageProficiencyDto> languageProficiencyDtos;
>>>>>>> 9045f419

  /**
   * Setup method executed before each test method.
   */
  @BeforeEach
  public void init() {
    testUser = User.builder()
        .id(userId)
        .employmentRecords(new ArrayList<>())
        .languageProficiencies(new ArrayList<>())
        .build();

    testUserDto = UserDto.builder()
        .id(userId)
        .build();

    employmentRecordDto = EmploymentRecordDto.builder()
        .id(1L)
        .startDate(LocalDate.ofEpochDay(2023 - 01 - 01))
        .endDate(LocalDate.ofEpochDay(2022 - 01 - 01))
        .position("Java Developer")
        .companyName("New Company")
        .description("Worked on various projects")
        .responsibilities(Arrays.asList("1", "2", "3"))
        .build();

    employmentRecord = EmploymentRecord.builder()
        .id(1L)
        .startDate(LocalDate.of(2023, 1, 1))
        .endDate(LocalDate.of(2023, 11, 22))
        .position("Java Developer")
        .companyName("Example Company 4")
        .description("Worked on various projects")
        .responsibilities(Arrays.asList("Собирал одуванчики", "Hello World", "3"))
        .build();

    languageProficiencyDtos = Arrays.asList(
        new LanguageProficiencyDto(1L, ENGLISH, NATIVE),
        new LanguageProficiencyDto(2L, UKRAINE, INTERMEDIATE_B1)
    );
  }

  @Test
  void findUserById_UserExists_ReturnsUserDto() {
    when(userRepository.findById(any())).thenReturn(Optional.of(testUser));
    when(dataMapper.toDto(any(User.class))).thenReturn(testUserDto);

    UserDto foundUser = userService.findById(userId);

    assertEquals(foundUser, testUserDto);
  }

  @Test
  void findUserById_UserNotFound_ThrowsUserNotFoundException() {
    when(userRepository.findById(any())).thenReturn(Optional.empty());

    assertThrows(UserNotFoundException.class, () -> userService.findById(userId));
  }

  @Test
  void whenCreate_Successful_ReturnCreatedUser() {
    when(dataMapper.toEntity(any(UserDto.class))).thenReturn(testUser);
    when(userRepository.save(any())).thenReturn(testUser);

    User createdUser = userService.create(testUserDto);

    assertEquals(testUserDto.getId(), createdUser.getId());
    verify(userRepository).save(testUser);
    verify(dataMapper).toEntity(testUserDto);
  }

  @Test
  void whenUpdate_UserNotFound_ThrowUserNotFoundException() {
    when(userRepository.findById(any())).thenReturn(Optional.empty());

    assertThrows(UserNotFoundException.class, () -> userService.update(testUserDto));
  }

  @Test
  void whenUpdate_Successful_ReturnCreatedUserDto() {
    when(userRepository.findById(any())).thenReturn(Optional.of(testUser));
    when(dataMapper.updateEntity(any(UserDto.class), any(User.class))).thenReturn(testUser);
    when(userRepository.save(any())).thenReturn(testUser);
    when(dataMapper.toDto(any(User.class))).thenReturn(testUserDto);

    UserDto updatedUserDto = userService.update(testUserDto);

    assertEquals(testUserDto.getId(), updatedUserDto.getId());
    verify(userRepository).findById(userId);
    verify(userRepository).save(testUser);
    verify(dataMapper).updateEntity(testUserDto, testUser);
    verify(dataMapper).toDto(testUser);
  }

  @Test
  void whenUpdate_Successful_ReturnCreatedUser() {
    when(userRepository.save(any())).thenReturn(testUser);

    User updatedUser = userService.updateUser(testUser);

    assertEquals(userId, updatedUser.getId());
    verify(userRepository, times(1)).save(testUser);
  }

  @Test
  void whenDelete_UserNotFound_ThrowUserNotFoundException() {
    when(userRepository.findById(any())).thenReturn(Optional.empty());

    assertThrows(UserNotFoundException.class, () -> userService.delete(userId));
  }

  @Test
  void delete_UserExists_DeletesUser() {
    when(userRepository.findById(any())).thenReturn(Optional.of(testUser));

    userService.delete(userId);

    verify(userRepository, times(1)).delete(testUser);
  }

  @Test
  void createEmploymentRecord_Successful_ReturnCreatedEmploymentRecordDto() {
    when(userRepository.findById(any())).thenReturn(Optional.of(testUser));
    when(dataMapper.toEntity(any(EmploymentRecordDto.class))).thenReturn(
        employmentRecord);
    when(dataMapper.toDto(any(EmploymentRecord.class))).thenReturn(
        employmentRecordDto);
    when(userRepository.save(any(User.class))).thenReturn(testUser);

    EmploymentRecordDto result = userService.createEmploymentRecord(employmentRecordDto, userId);

    assertEquals(employmentRecordDto, result);
  }

  @Test
  void getEmploymentRecordsByUserId_UserExists_ReturnsListOfEmploymentRecordDto() {
    when(userRepository.findById(any())).thenReturn(Optional.empty());

    assertThrows(UserNotFoundException.class,
        () -> userService.getEmploymentRecordsByUserId(userId));
  }

  @Test
<<<<<<< HEAD
  public void testGetUserPictureExists() {
    when(userRepository.findPictureByUserId(userId)).thenReturn(picture);

    byte[] actualPicture = userService.getUserPicture(userId);

    assertNotNull(actualPicture);
    assertArrayEquals(picture, actualPicture);
  }

  @Test
  public void testAddUserPictureNewPicture() {
    User user = new User();
    user.setId(userId);
    when(userRepository.findById(userId)).thenReturn(Optional.of(user));
    when(userRepository.save(any(User.class))).thenReturn(user);

    byte[] actualPicture = userService.addUserPicture(userId, picture);

    assertArrayEquals(picture, actualPicture);
  }

  @Test
  public void testDeleteUserPicture() {
    User user = new User();
    user.setId(userId);
    user.setPicture(picture);

    when(userRepository.findById(userId)).thenReturn(Optional.of(user));

    userService.deleteUserPicture(userId);

    assertNull(user.getPicture());

    verify(userRepository).save(user);
=======
  void findAllLanguageProficienciesByUserId_UserExists_ReturnsListOfLanguageProficiencyDto() {
    when(userRepository.findById(any())).thenReturn(Optional.of(testUser));

    List<LanguageProficiencyDto> result = userService.findAllLanguageProficienciesByUserId(userId);

    assertEquals(0, result.size());
  }

  @Test
  void findAllLanguageProficienciesByUserId_UserNotFound_ThrowsUserNotFoundException() {
    when(userRepository.findById(any())).thenReturn(Optional.empty());

    assertThrows(UserNotFoundException.class,
        () -> userService.findAllLanguageProficienciesByUserId(userId));
  }

  @Test
  void saveLanguageProficiencies_Successful_ReturnLanguageProficiencyDtos() {
    when(userRepository.findById(any())).thenReturn(Optional.of(testUser));
    when(dataMapper.toEntity(any(LanguageProficiencyDto.class))).then(invocation -> {
      LanguageProficiencyDto proficiencyDto = invocation.getArgument(0);
      return new LanguageProficiency(proficiencyDto.getId(), proficiencyDto.getName(),
          proficiencyDto.getLevel());
    });
    when(dataMapper.toDto(anyList())).thenReturn(languageProficiencyDtos);
    when(userRepository.save(any(User.class))).thenReturn(testUser);

    List<LanguageProficiencyDto> result = userService.saveLanguageProficiencies(userId,
        languageProficiencyDtos);

    assertEquals(languageProficiencyDtos, result);
  }

  @Test
  void saveLanguageProficiencies_UserNotFound_ThrowsUserNotFoundException() {
    when(userRepository.findById(any())).thenReturn(Optional.empty());

    assertThrows(UserNotFoundException.class,
        () -> userService.saveLanguageProficiencies(userId, languageProficiencyDtos));
>>>>>>> 9045f419
  }
}<|MERGE_RESOLUTION|>--- conflicted
+++ resolved
@@ -1,13 +1,11 @@
 package com.ratifire.devrate.service.user;
 
-<<<<<<< HEAD
-import static org.junit.jupiter.api.Assertions.assertArrayEquals;
-=======
+
 import static com.ratifire.devrate.enums.LanguageProficiencyLevel.INTERMEDIATE_B1;
 import static com.ratifire.devrate.enums.LanguageProficiencyLevel.NATIVE;
 import static com.ratifire.devrate.enums.LanguageProficiencyName.ENGLISH;
 import static com.ratifire.devrate.enums.LanguageProficiencyName.UKRAINE;
->>>>>>> 9045f419
+import static org.junit.jupiter.api.Assertions.assertArrayEquals;
 import static org.junit.jupiter.api.Assertions.assertEquals;
 import static org.junit.jupiter.api.Assertions.assertNotNull;
 import static org.junit.jupiter.api.Assertions.assertNull;
@@ -59,12 +57,8 @@
   private UserDto testUserDto;
   private EmploymentRecordDto employmentRecordDto;
   private EmploymentRecord employmentRecord;
-<<<<<<< HEAD
+  private List<LanguageProficiencyDto> languageProficiencyDtos;
   private final  byte[] picture = new byte[] {4, 5, 6};
-
-=======
-  private List<LanguageProficiencyDto> languageProficiencyDtos;
->>>>>>> 9045f419
 
   /**
    * Setup method executed before each test method.
@@ -207,43 +201,6 @@
         () -> userService.getEmploymentRecordsByUserId(userId));
   }
 
-  @Test
-<<<<<<< HEAD
-  public void testGetUserPictureExists() {
-    when(userRepository.findPictureByUserId(userId)).thenReturn(picture);
-
-    byte[] actualPicture = userService.getUserPicture(userId);
-
-    assertNotNull(actualPicture);
-    assertArrayEquals(picture, actualPicture);
-  }
-
-  @Test
-  public void testAddUserPictureNewPicture() {
-    User user = new User();
-    user.setId(userId);
-    when(userRepository.findById(userId)).thenReturn(Optional.of(user));
-    when(userRepository.save(any(User.class))).thenReturn(user);
-
-    byte[] actualPicture = userService.addUserPicture(userId, picture);
-
-    assertArrayEquals(picture, actualPicture);
-  }
-
-  @Test
-  public void testDeleteUserPicture() {
-    User user = new User();
-    user.setId(userId);
-    user.setPicture(picture);
-
-    when(userRepository.findById(userId)).thenReturn(Optional.of(user));
-
-    userService.deleteUserPicture(userId);
-
-    assertNull(user.getPicture());
-
-    verify(userRepository).save(user);
-=======
   void findAllLanguageProficienciesByUserId_UserExists_ReturnsListOfLanguageProficiencyDto() {
     when(userRepository.findById(any())).thenReturn(Optional.of(testUser));
 
@@ -283,6 +240,42 @@
 
     assertThrows(UserNotFoundException.class,
         () -> userService.saveLanguageProficiencies(userId, languageProficiencyDtos));
->>>>>>> 9045f419
-  }
+  }
+
+  @Test
+  public void testGetUserPictureExists() {
+    when(userRepository.findPictureByUserId(userId)).thenReturn(picture);
+
+    byte[] actualPicture = userService.getUserPicture(userId);
+
+    assertNotNull(actualPicture);
+    assertArrayEquals(picture, actualPicture);
+  }
+
+  @Test
+  public void testAddUserPictureNewPicture() {
+    User user = new User();
+    user.setId(userId);
+    when(userRepository.findById(userId)).thenReturn(Optional.of(user));
+    when(userRepository.save(any(User.class))).thenReturn(user);
+
+    byte[] actualPicture = userService.addUserPicture(userId, picture);
+
+    assertArrayEquals(picture, actualPicture);
+  }
+
+  @Test
+  public void testDeleteUserPicture() {
+    User user = new User();
+    user.setId(userId);
+    user.setPicture(picture);
+
+    when(userRepository.findById(userId)).thenReturn(Optional.of(user));
+
+    userService.deleteUserPicture(userId);
+
+    assertNull(user.getPicture());
+
+    verify(userRepository).save(user);   
+  } 
 }