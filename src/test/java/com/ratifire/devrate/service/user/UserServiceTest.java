--- conflicted
+++ resolved
@@ -9,28 +9,20 @@
 import static org.mockito.Mockito.verify;
 import static org.mockito.Mockito.when;
 
-<<<<<<< HEAD
+import com.ratifire.devrate.dto.EmploymentRecordDto;
 import com.ratifire.devrate.dto.LanguageProficiencyDto;
 import com.ratifire.devrate.dto.UserDto;
+import com.ratifire.devrate.entity.EmploymentRecord;
 import com.ratifire.devrate.entity.LanguageProficiency;
-=======
-import com.ratifire.devrate.dto.EmploymentRecordDto;
-import com.ratifire.devrate.dto.UserDto;
-import com.ratifire.devrate.entity.EmploymentRecord;
->>>>>>> a88cd80f
 import com.ratifire.devrate.entity.User;
 import com.ratifire.devrate.exception.LanguageProficiencyAlreadyExistException;
 import com.ratifire.devrate.exception.UserNotFoundException;
 import com.ratifire.devrate.mapper.DataMapper;
 import com.ratifire.devrate.repository.UserRepository;
-<<<<<<< HEAD
-import java.util.ArrayList;
-import java.util.List;
-=======
 import java.time.LocalDate;
 import java.util.ArrayList;
 import java.util.Arrays;
->>>>>>> a88cd80f
+import java.util.List;
 import java.util.Optional;
 import org.junit.jupiter.api.BeforeEach;
 import org.junit.jupiter.api.Test;
@@ -58,14 +50,10 @@
   private final long languageProficiencyId = 1L;
   private User testUser;
   private UserDto testUserDto;
-<<<<<<< HEAD
+  private EmploymentRecordDto employmentRecordDto;
+  private EmploymentRecord employmentRecord;
   private LanguageProficiency testLanguageProficiency;
   private LanguageProficiencyDto testLanguageProficiencyDto;
-
-=======
-  private EmploymentRecordDto employmentRecordDto;
-  private EmploymentRecord employmentRecord;
->>>>>>> a88cd80f
 
   /**
    * Setup method executed before each test method.
@@ -74,32 +62,13 @@
   public void init() {
     testUser = User.builder()
         .id(userId)
-<<<<<<< HEAD
+        .employmentRecords(new ArrayList<>())
         .languageProficiencies(new ArrayList<>())
-=======
-        .employmentRecords(new ArrayList<>())
->>>>>>> a88cd80f
         .build();
 
     testUserDto = UserDto.builder()
         .id(userId)
         .build();
-<<<<<<< HEAD
-
-    testLanguageProficiency = LanguageProficiency.builder()
-        .id(languageProficiencyId)
-        .name(ENGLISH)
-        .level(INTERMEDIATE_B1)
-        .build();
-
-    testLanguageProficiencyDto = LanguageProficiencyDto.builder()
-        .id(languageProficiencyId)
-        .name(ENGLISH)
-        .level(INTERMEDIATE_B1)
-        .build();
-  }
-=======
->>>>>>> a88cd80f
 
     employmentRecordDto = EmploymentRecordDto.builder()
         .id(1L)
@@ -120,6 +89,18 @@
         .description("Worked on various projects")
         .responsibilities(Arrays.asList("Собирал одуванчики", "Hello World", "3"))
         .build();
+
+    testLanguageProficiency = LanguageProficiency.builder()
+        .id(languageProficiencyId)
+        .name(ENGLISH)
+        .level(INTERMEDIATE_B1)
+        .build();
+
+    testLanguageProficiencyDto = LanguageProficiencyDto.builder()
+        .id(languageProficiencyId)
+        .name(ENGLISH)
+        .level(INTERMEDIATE_B1)
+        .build();
   }
 
   @Test
@@ -201,7 +182,28 @@
   }
 
   @Test
-<<<<<<< HEAD
+  void createEmploymentRecord_Successful_ReturnCreatedEmploymentRecordDto() {
+    when(userRepository.findById(any())).thenReturn(Optional.of(testUser));
+    when(dataMapper.toEntity(any(EmploymentRecordDto.class))).thenReturn(
+        employmentRecord);
+    when(dataMapper.toDto(any(EmploymentRecord.class))).thenReturn(
+        employmentRecordDto);
+    when(userRepository.save(any(User.class))).thenReturn(testUser);
+
+    EmploymentRecordDto result = userService.createEmploymentRecord(employmentRecordDto, userId);
+
+    assertEquals(employmentRecordDto, result);
+  }
+
+  @Test
+  void getEmploymentRecordsByUserId_UserExists_ReturnsListOfEmploymentRecordDto() {
+    when(userRepository.findById(any())).thenReturn(Optional.empty());
+
+    assertThrows(UserNotFoundException.class,
+        () -> userService.getEmploymentRecordsByUserId(userId));
+  }
+
+  @Test
   void findAllLanguageProficienciesByUserIdTest() {
     when(userRepository.findById(any())).thenReturn(Optional.of(testUser));
 
@@ -251,26 +253,5 @@
     assertThrows(LanguageProficiencyAlreadyExistException.class, () -> {
       userService.createLanguageProficiency(userId, testLanguageProficiencyDto);
     });
-=======
-  void createEmploymentRecord_Successful_ReturnCreatedEmploymentRecordDto() {
-    when(userRepository.findById(any())).thenReturn(Optional.of(testUser));
-    when(dataMapper.toEntity(any(EmploymentRecordDto.class))).thenReturn(
-        employmentRecord);
-    when(dataMapper.toDto(any(EmploymentRecord.class))).thenReturn(
-        employmentRecordDto);
-    when(userRepository.save(any(User.class))).thenReturn(testUser);
-
-    EmploymentRecordDto result = userService.createEmploymentRecord(employmentRecordDto, userId);
-
-    assertEquals(employmentRecordDto, result);
-  }
-
-  @Test
-  void getEmploymentRecordsByUserId_UserExists_ReturnsListOfEmploymentRecordDto() {
-    when(userRepository.findById(any())).thenReturn(Optional.empty());
-
-    assertThrows(UserNotFoundException.class,
-        () -> userService.getEmploymentRecordsByUserId(userId));
->>>>>>> a88cd80f
   }
 }