--- conflicted
+++ resolved
@@ -66,13 +66,10 @@
         id: down_infrastructure
         if: steps.destroy_service.conclusion == 'success'
         run: |
-<<<<<<< HEAD
+          gh workflow run Terraform_destroy --ref ${{ env.BRANCH_NAME }} -F environment=${{ env.ENVIRONMENT }}
+          echo "Waiting for Terraform_destroy to complete..."
           gh workflow run Down_infrastructure --ref ${{ env.BRANCH_NAME }}
           echo "Waiting for Down_infrastructure to complete..."
-=======
-          gh workflow run Terraform_destroy --ref ${{ env.BRANCH_NAME }} -F environment=${{ env.ENVIRONMENT }}
-          echo "Waiting for Terraform_destroy to complete..."
->>>>>>> 9b989210
           sleep 10
           RUN_ID=$(gh run list --workflow=Down_infrastructure --json databaseId,status --limit 1 | jq -r '.[0] | select(.status == "in_progress" or .status == "queued").databaseId')
           if [ -z "$RUN_ID" ]; then
@@ -86,10 +83,5 @@
         if: success()
         run: |
           curl -X POST -H 'Content-type: application/json' --data '{
-<<<<<<< HEAD
-            "text": "GitHub Action (BackEnd): Devrate.org stopped! Status: ${{ job.status }}.\nTriggered by: ${{ github.actor }}"
-          }' ${{ secrets.SLACK_WEBHOOK_URL }}
-=======
             "text": "GitHub Action (BackEnd): ${{ vars.DOMAIN }} stopped! Status: ${{ job.status }}.\nEnvironment: ${{ env.ENVIRONMENT }}\nTriggered by: ${{ github.actor }}"
           }' ${{ secrets.SLACK_WEBHOOK_URL }}
->>>>>>> 9b989210
