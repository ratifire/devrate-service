--- conflicted
+++ resolved
@@ -42,8 +42,8 @@
         with:
           push: true
           tags: europe-west1-docker.pkg.dev/devrate-dev/dev-rate-service/dev-rate:latest
-<<<<<<< HEAD
           file: Dockerfile
+
       # New step for deploying using GCP
       - name: Deploy to GCP VM
         run: |
@@ -65,7 +65,3 @@
             -e PG_PASSWORD='$PG_PASSWORD' \
             -e PG_SCHEMA='$PG_SCHEMA' \
             europe-west1-docker.pkg.dev/devrate-dev/dev-rate-service/dev-rate"
-      
-=======
-          file: Dockerfile
->>>>>>> 709917cf
