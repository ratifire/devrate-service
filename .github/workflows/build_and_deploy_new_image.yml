# This workflow will build and push a new container image to Amazon ECR,
# and then will deploy a new task definition to Amazon ECS.

name: Build_and_Deploy_new_Image

on:
  workflow_dispatch:
    inputs:
      environment:
        description: 'Select environment to deploy (prod, dev, dev_new)'
        required: true
        default: 'dev'
        type: choice
        options:
          - dev
          - prod
          - dev_new

env:
<<<<<<< HEAD
  AWS_SES_ACCESS_KEY_ID: ${{ secrets.AWS_SES_ACCESS_KEY_ID }}
  AWS_SES_SECRET_ACCESS_KEY: ${{ secrets.AWS_SES_SECRET_ACCESS_KEY }}
=======
>>>>>>> 9b989210
  ZOOM_CLIENT_ID: ${{secrets.ZOOM_CLIENT_ID}}
  ZOOM_CLIENT_SECRET: ${{secrets.ZOOM_CLIENT_SECRET}}
  ZOOM_ACCOUNT_ID: ${{secrets.ZOOM_ACCOUNT_ID}}
  ZOOM_SECRET: ${{secrets.ZOOM_SECRET}}

permissions:
  contents: read

jobs:
  deploy:
    name: Deploy
    runs-on: ubuntu-latest
    environment: ${{ github.event.inputs.environment }}

    steps:
      - uses: actions/checkout@v4
      - name: Set up JDK 21
        uses: actions/setup-java@v4
        with:
          java-version: '21'
          distribution: 'temurin'
          cache: maven

      - name: Update application-dev.properties with environment variables
        run: |
          sed -i 's|<AWS_SES_ACCESS_KEY_ID>|'${{ secrets.AWS_SES_ACCESS_KEY_ID }}'|g' src/main/resources/application-dev.properties
          sed -i 's|<AWS_SES_SECRET_ACCESS_KEY>|'${{ secrets.AWS_SES_SECRET_ACCESS_KEY }}'|g' src/main/resources/application-dev.properties
          sed -i 's|<ZOOM_CLIENT_ID>|'${{ env.ZOOM_CLIENT_ID }}'|g' src/main/resources/application-dev.properties
          sed -i 's|<ZOOM_CLIENT_SECRET>|'${{ env.ZOOM_CLIENT_SECRET }}'|g' src/main/resources/application-dev.properties
          sed -i 's|<ZOOM_ACCOUNT_ID>|'${{ env.ZOOM_ACCOUNT_ID }}'|g' src/main/resources/application-dev.properties
          sed -i 's|<ZOOM_SECRET>|'${{ env.ZOOM_SECRET }}'|g' src/main/resources/application-dev.properties
          sed -i 's|<DOMAIN>|'${{ vars.DOMAIN }}'|g' src/main/resources/application-dev.properties

      - name: Run tests
        run: mvn test

      - name: Run build
        run: mvn package -DskipTests

      - name: Configure AWS credentials
        uses: aws-actions/configure-aws-credentials@v4
        with:
          aws-access-key-id: ${{ secrets.AWS_ACCESS_KEY_ID }}
          aws-secret-access-key: ${{ secrets.AWS_SECRET_ACCESS_KEY }}
          aws-region: ${{ vars.AWS_REGION }}

      - name: Login to Amazon ECR
        id: login-ecr
        uses: aws-actions/amazon-ecr-login@v2

      - name: Build, tag, and push image to Amazon ECR
        id: build-image
        env:
          ECR_REGISTRY: ${{ steps.login-ecr.outputs.registry }}
          ECR_REPOSITORY: ${{ vars.ECR_REPOSITORY }}
          IMAGE_TAG: ${{ github.sha }}
        run: |
          # Build a docker container and
          # push it to ECR so that it can
          # be deployed to ECS.
          docker build -t $ECR_REGISTRY/$ECR_REPOSITORY:$IMAGE_TAG .
          docker push $ECR_REGISTRY/$ECR_REPOSITORY:$IMAGE_TAG
          echo "image=$ECR_REGISTRY/$ECR_REPOSITORY:$IMAGE_TAG" >> $GITHUB_OUTPUT

      - name: Get current Task Definition
        id: get-task-def
        env:
          ECS_TASK_DEFINITION: ${{ vars.ECS_TASK_DEFINITION }}
        run: |
          aws ecs describe-task-definition \
          --task-definition ${{ vars.ECS_TASK_DEFINITION }} \
          --query 'taskDefinition' \
          --output json > task-def.json

      - name: Fill in the new image ID in the Amazon ECS task definition
        id: task-def
        env:
          CONTAINER_NAME: ${{ vars.CONTAINER_NAME }}
        uses: aws-actions/amazon-ecs-render-task-definition@v1
        with:
          task-definition: task-def.json
          container-name: ${{ vars.CONTAINER_NAME }}
          image: ${{ steps.build-image.outputs.image }}

      - name: Deploy Amazon ECS task definition
        env:
          ECS_SERVICE: ${{ vars.ECS_SERVICE }}
          ECS_CLUSTER: ${{ vars.ECS_CLUSTER }}
        uses: aws-actions/amazon-ecs-deploy-task-definition@v2
        with:
          task-definition: ${{ steps.task-def.outputs.task-definition }}
          service: ${{ vars.ECS_SERVICE }}
          cluster: ${{ vars.ECS_CLUSTER }}
          wait-for-service-stability: true

      - name: Send notification to Slack
        if: success()
        run: |
          curl -X POST -H 'Content-type: application/json' --data '{
            "text": "GitHub Action (BackEnd): New brunch is deploying to AWS! Status: ${{ job.status }}.\nTriggered by: ${{ github.actor }}\nBranch: ${{ github.ref }}"
          }' ${{ secrets.SLACK_WEBHOOK_URL }}
<|MERGE_RESOLUTION|>--- conflicted
+++ resolved
@@ -17,11 +17,6 @@
           - dev_new
 
 env:
-<<<<<<< HEAD
-  AWS_SES_ACCESS_KEY_ID: ${{ secrets.AWS_SES_ACCESS_KEY_ID }}
-  AWS_SES_SECRET_ACCESS_KEY: ${{ secrets.AWS_SES_SECRET_ACCESS_KEY }}
-=======
->>>>>>> 9b989210
   ZOOM_CLIENT_ID: ${{secrets.ZOOM_CLIENT_ID}}
   ZOOM_CLIENT_SECRET: ${{secrets.ZOOM_CLIENT_SECRET}}
   ZOOM_ACCOUNT_ID: ${{secrets.ZOOM_ACCOUNT_ID}}
@@ -92,7 +87,7 @@
           ECS_TASK_DEFINITION: ${{ vars.ECS_TASK_DEFINITION }}
         run: |
           aws ecs describe-task-definition \
-          --task-definition ${{ vars.ECS_TASK_DEFINITION }} \
+          --task-definition ${{ env.ECS_TASK_DEFINITION }} \
           --query 'taskDefinition' \
           --output json > task-def.json
 
@@ -103,7 +98,7 @@
         uses: aws-actions/amazon-ecs-render-task-definition@v1
         with:
           task-definition: task-def.json
-          container-name: ${{ vars.CONTAINER_NAME }}
+          container-name: ${{ env.CONTAINER_NAME }}
           image: ${{ steps.build-image.outputs.image }}
 
       - name: Deploy Amazon ECS task definition
@@ -113,8 +108,8 @@
         uses: aws-actions/amazon-ecs-deploy-task-definition@v2
         with:
           task-definition: ${{ steps.task-def.outputs.task-definition }}
-          service: ${{ vars.ECS_SERVICE }}
-          cluster: ${{ vars.ECS_CLUSTER }}
+          service: ${{ env.ECS_SERVICE }}
+          cluster: ${{ env.ECS_CLUSTER }}
           wait-for-service-stability: true
 
       - name: Send notification to Slack
