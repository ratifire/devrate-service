# This workflow will build and push a new container image to Amazon ECR,
# and then will deploy a new task definition to Amazon ECS.

name: Build_and_Deploy_new_Image

on:
  workflow_dispatch:
    inputs:
      environment:
        description: 'Select environment to deploy (prod, dev, dev_new)'
        required: true
        default: 'dev'
        type: choice
        options:
          - dev
          - prod
          - dev_new

env:
<<<<<<< HEAD
  AWS_SES_ACCESS_KEY_ID: ${{ secrets.AWS_SES_ACCESS_KEY_ID }}
  AWS_SES_SECRET_ACCESS_KEY: ${{ secrets.AWS_SES_SECRET_ACCESS_KEY }}
=======
  ECR_REPOSITORY: backend-service             # set this to your Amazon ECR repository name
  ECS_SERVICE: back-service                   # set this to your Amazon ECS service name
  ECS_CLUSTER: backend-cluster                # set this to your Amazon ECS cluster name
  ECS_TASK_DEFINITION: backend_td             # set this to the path to your Amazon ECS task definition file
  CONTAINER_NAME: back-container              # set this to the name of the container in the containerDefinitions section of your task definition
>>>>>>> b5a3df80
  ZOOM_CLIENT_ID: ${{secrets.ZOOM_CLIENT_ID}}
  ZOOM_CLIENT_SECRET: ${{secrets.ZOOM_CLIENT_SECRET}}
  ZOOM_ACCOUNT_ID: ${{secrets.ZOOM_ACCOUNT_ID}}
  ZOOM_SECRET: ${{secrets.ZOOM_SECRET}}

permissions:
  contents: read

jobs:
  deploy:
    name: Deploy
    runs-on: ubuntu-latest
    environment: ${{ github.event.inputs.environment }}

    steps:
      - uses: actions/checkout@v4
      - name: Set up JDK 21
        uses: actions/setup-java@v4
        with:
          java-version: '21'
          distribution: 'temurin'
          cache: maven

      - name: Update application-dev.properties with environment variables
        run: |
          sed -i 's|<AWS_SES_ACCESS_KEY_ID>|'${{ secrets.AWS_SES_ACCESS_KEY_ID }}'|g' src/main/resources/application-dev.properties
          sed -i 's|<AWS_SES_SECRET_ACCESS_KEY>|'${{ secrets.AWS_SES_SECRET_ACCESS_KEY }}'|g' src/main/resources/application-dev.properties
          sed -i 's|<ZOOM_CLIENT_ID>|'${{ env.ZOOM_CLIENT_ID }}'|g' src/main/resources/application-dev.properties
          sed -i 's|<ZOOM_CLIENT_SECRET>|'${{ env.ZOOM_CLIENT_SECRET }}'|g' src/main/resources/application-dev.properties
          sed -i 's|<ZOOM_ACCOUNT_ID>|'${{ env.ZOOM_ACCOUNT_ID }}'|g' src/main/resources/application-dev.properties
          sed -i 's|<ZOOM_SECRET>|'${{ env.ZOOM_SECRET }}'|g' src/main/resources/application-dev.properties

      - name: Run tests
        run: mvn test

      - name: Run build
        run: mvn package -DskipTests

      - name: Configure AWS credentials
        uses: aws-actions/configure-aws-credentials@v4
        with:
          aws-access-key-id: ${{ secrets.AWS_ACCESS_KEY_ID }}
          aws-secret-access-key: ${{ secrets.AWS_SECRET_ACCESS_KEY }}
<<<<<<< HEAD
          aws-region: ${{ vars.AWS_REGION }}
=======
          aws-region: ${{ secrets.AWS_REGION }}
>>>>>>> b5a3df80

      - name: Login to Amazon ECR
        id: login-ecr
        uses: aws-actions/amazon-ecr-login@v2

      - name: Build, tag, and push image to Amazon ECR
        id: build-image
        env:
          ECR_REGISTRY: ${{ steps.login-ecr.outputs.registry }}
          IMAGE_TAG: ${{ github.sha }}
        run: |
          # Build a docker container and
          # push it to ECR so that it can
          # be deployed to ECS.
          docker build -t $ECR_REGISTRY/$ECR_REPOSITORY:$IMAGE_TAG .
          docker push $ECR_REGISTRY/$ECR_REPOSITORY:$IMAGE_TAG
          echo "image=$ECR_REGISTRY/$ECR_REPOSITORY:$IMAGE_TAG" >> $GITHUB_OUTPUT

      - name: Get current Task Definition
        id: get-task-def
        run: |
          aws ecs describe-task-definition \
          --task-definition ${{ vars.ECS_TASK_DEFINITION }} \
          --query 'taskDefinition' \
          --output json > task-def.json

      - name: Fill in the new image ID in the Amazon ECS task definition
        id: task-def
        uses: aws-actions/amazon-ecs-render-task-definition@v1
        with:
          task-definition: task-def.json
          container-name: ${{ vars.CONTAINER_NAME }}
          image: ${{ steps.build-image.outputs.image }}

      - name: Deploy Amazon ECS task definition
        uses: aws-actions/amazon-ecs-deploy-task-definition@v2
        with:
          task-definition: ${{ steps.task-def.outputs.task-definition }}
          service: ${{ vars.ECS_SERVICE }}
          cluster: ${{ vars.ECS_CLUSTER }}
          wait-for-service-stability: true

      - name: Send notification to Slack
        if: success()
        run: |
          curl -X POST -H 'Content-type: application/json' --data '{
            "text": "GitHub Action (BackEnd): New brunch is deploying to AWS! Status: ${{ job.status }}.\nTriggered by: ${{ github.actor }}\nBranch: ${{ github.ref }}"
          }' ${{ secrets.SLACK_WEBHOOK_URL }}
<|MERGE_RESOLUTION|>--- conflicted
+++ resolved
@@ -17,16 +17,8 @@
           - dev_new
 
 env:
-<<<<<<< HEAD
   AWS_SES_ACCESS_KEY_ID: ${{ secrets.AWS_SES_ACCESS_KEY_ID }}
   AWS_SES_SECRET_ACCESS_KEY: ${{ secrets.AWS_SES_SECRET_ACCESS_KEY }}
-=======
-  ECR_REPOSITORY: backend-service             # set this to your Amazon ECR repository name
-  ECS_SERVICE: back-service                   # set this to your Amazon ECS service name
-  ECS_CLUSTER: backend-cluster                # set this to your Amazon ECS cluster name
-  ECS_TASK_DEFINITION: backend_td             # set this to the path to your Amazon ECS task definition file
-  CONTAINER_NAME: back-container              # set this to the name of the container in the containerDefinitions section of your task definition
->>>>>>> b5a3df80
   ZOOM_CLIENT_ID: ${{secrets.ZOOM_CLIENT_ID}}
   ZOOM_CLIENT_SECRET: ${{secrets.ZOOM_CLIENT_SECRET}}
   ZOOM_ACCOUNT_ID: ${{secrets.ZOOM_ACCOUNT_ID}}
@@ -70,11 +62,7 @@
         with:
           aws-access-key-id: ${{ secrets.AWS_ACCESS_KEY_ID }}
           aws-secret-access-key: ${{ secrets.AWS_SECRET_ACCESS_KEY }}
-<<<<<<< HEAD
           aws-region: ${{ vars.AWS_REGION }}
-=======
-          aws-region: ${{ secrets.AWS_REGION }}
->>>>>>> b5a3df80
 
       - name: Login to Amazon ECR
         id: login-ecr
