name: Build

env:
  IMAGE_TAG: ${{ github.sha }}
  ZOOM_CLIENT_ID: ${{secrets.ZOOM_CLIENT_ID}}
  ZOOM_CLIENT_SECRET: ${{secrets.ZOOM_CLIENT_SECRET}}
  ZOOM_ACCOUNT_ID: ${{secrets.ZOOM_ACCOUNT_ID}}
  ZOOM_SECRET: ${{secrets.ZOOM_SECRET}}

on:
  workflow_dispatch:
    inputs:
      environment:
        description: 'Select environment to deploy (prod, dev, dev_new)'
        required: true
        default: 'dev'
        type: choice
        options:
          - dev
          - prod
          - dev_new

permissions:
  id-token: write
  contents: read

jobs:
  build-and-push:
    name: Build and Push
    runs-on: ubuntu-latest
    environment: ${{ github.event.inputs.environment }}

    steps:
      - name: Checkout
        uses: actions/checkout@v4

      - name: Set up JDK 21
        uses: actions/setup-java@v4
        with:
          java-version: '21'
          distribution: 'temurin'
          cache: maven

      - name: Update application-dev.properties with environment variables
        run: |
          sed -i 's|<AWS_SES_ACCESS_KEY_ID>|'${{ secrets.AWS_SES_ACCESS_KEY_ID }}'|g' src/main/resources/application-dev.properties
          sed -i 's|<AWS_SES_SECRET_ACCESS_KEY>|'${{ secrets.AWS_SES_SECRET_ACCESS_KEY }}'|g' src/main/resources/application-dev.properties
          sed -i 's|<ZOOM_CLIENT_ID>|'${{ env.ZOOM_CLIENT_ID }}'|g' src/main/resources/application-dev.properties
          sed -i 's|<ZOOM_CLIENT_SECRET>|'${{ env.ZOOM_CLIENT_SECRET }}'|g' src/main/resources/application-dev.properties
          sed -i 's|<ZOOM_ACCOUNT_ID>|'${{ env.ZOOM_ACCOUNT_ID }}'|g' src/main/resources/application-dev.properties
          sed -i 's|<ZOOM_SECRET>|'${{ env.ZOOM_SECRET }}'|g' src/main/resources/application-dev.properties
          sed -i 's|<DOMAIN>|'${{ vars.DOMAIN }}'|g' src/main/resources/application-dev.properties

      - name: run tests
        run: mvn test

      - name: run build
        run: mvn package -DskipTests

      - name: Configure aws credentials
        uses: aws-actions/configure-aws-credentials@v4
        with:
<<<<<<< HEAD
          aws-access-key-id: ${{ env.AWS_ACCESS_KEY_ID }}
          aws-secret-access-key: ${{ env.AWS_SECRET_ACCESS_KEY }}
=======
          aws-access-key-id: ${{ secrets.AWS_ACCESS_KEY_ID }}
          aws-secret-access-key: ${{ secrets.AWS_SECRET_ACCESS_KEY }}
>>>>>>> 9b989210
          aws-region: ${{ vars.AWS_REGION }}

      - name: Login to Amazon ECR
        id: login-ecr
        uses: aws-actions/amazon-ecr-login@v2

      - name: Build image
        id: build-image
        env:
          ECR_REGISTRY: ${{ steps.login-ecr.outputs.registry }}
          ECR_REPOSITORY: ${{ vars.ECR_REPOSITORY }}
        run: |
          # Build a docker container 
          docker build -t $ECR_REGISTRY/$ECR_REPOSITORY:$IMAGE_TAG .

      - name: Push image to Amazon ECR
        id: push-image
        env:
          ECR_REGISTRY: ${{ steps.login-ecr.outputs.registry }}
          ECR_REPOSITORY: ${{ vars.ECR_REPOSITORY }}
        run: |
          # Push image to ECR.
          docker push $ECR_REGISTRY/$ECR_REPOSITORY:$IMAGE_TAG
          echo "image=$ECR_REGISTRY/$ECR_REPOSITORY:$IMAGE_TAG" >> $GITHUB_OUTPUT<|MERGE_RESOLUTION|>--- conflicted
+++ resolved
@@ -60,13 +60,8 @@
       - name: Configure aws credentials
         uses: aws-actions/configure-aws-credentials@v4
         with:
-<<<<<<< HEAD
-          aws-access-key-id: ${{ env.AWS_ACCESS_KEY_ID }}
-          aws-secret-access-key: ${{ env.AWS_SECRET_ACCESS_KEY }}
-=======
           aws-access-key-id: ${{ secrets.AWS_ACCESS_KEY_ID }}
           aws-secret-access-key: ${{ secrets.AWS_SECRET_ACCESS_KEY }}
->>>>>>> 9b989210
           aws-region: ${{ vars.AWS_REGION }}
 
       - name: Login to Amazon ECR
