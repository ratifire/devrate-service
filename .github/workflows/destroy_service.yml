name: Destroy_Service

<<<<<<< HEAD
env:
  AWS_ACCESS_KEY_ID: "${{ secrets.AWS_ACCESS_KEY_ID }}"
  AWS_SECRET_ACCESS_KEY: "${{ secrets.AWS_SECRET_ACCESS_KEY }}"

=======
>>>>>>> 9b989210
on:
  workflow_dispatch:
    inputs:
      environment:
        description: 'Select environment to deploy (prod, dev, dev_new)'
        required: true
        default: 'dev'
        type: choice
        options:
          - dev
          - prod
          - dev_new

permissions:
  id-token: write
  contents: read

jobs:
  terraform:
    name: Terraform_destroy_service
    runs-on: ubuntu-latest
    environment: ${{ github.event.inputs.environment }}
    env:
      working-directory: terraform/deploy_service
    defaults:
      run:
        shell: bash
        working-directory: ${{ env.working-directory }}

    steps:
      - name: Configure aws credentials
        uses: aws-actions/configure-aws-credentials@v4
        with:
<<<<<<< HEAD
          aws-access-key-id: ${{ env.AWS_ACCESS_KEY_ID }}
          aws-secret-access-key: ${{ env.AWS_SECRET_ACCESS_KEY }}
=======
          aws-access-key-id: ${{ secrets.AWS_ACCESS_KEY_ID }}
          aws-secret-access-key: ${{ secrets.AWS_SECRET_ACCESS_KEY }}
>>>>>>> 9b989210
          aws-region: ${{ vars.AWS_REGION }}

      - name: Checkout
        uses: actions/checkout@v4

      - name: Setup Terraform
        uses: hashicorp/setup-terraform@v3

      - name: Terraform Init
        run: |
          terraform init -backend-config="/home/runner/work/devrate-service/devrate-service/${{ env.working-directory }}/${{ github.event.inputs.environment }}.backend" -reconfigure

      - name: Terraform Format
        run: terraform fmt -check

      - name: Terraform destroy
        run: terraform destroy -auto-approve -input=false -var-file=${{ github.event.inputs.environment }}.tfvars<|MERGE_RESOLUTION|>--- conflicted
+++ resolved
@@ -1,12 +1,5 @@
 name: Destroy_Service
 
-<<<<<<< HEAD
-env:
-  AWS_ACCESS_KEY_ID: "${{ secrets.AWS_ACCESS_KEY_ID }}"
-  AWS_SECRET_ACCESS_KEY: "${{ secrets.AWS_SECRET_ACCESS_KEY }}"
-
-=======
->>>>>>> 9b989210
 on:
   workflow_dispatch:
     inputs:
@@ -40,13 +33,8 @@
       - name: Configure aws credentials
         uses: aws-actions/configure-aws-credentials@v4
         with:
-<<<<<<< HEAD
-          aws-access-key-id: ${{ env.AWS_ACCESS_KEY_ID }}
-          aws-secret-access-key: ${{ env.AWS_SECRET_ACCESS_KEY }}
-=======
           aws-access-key-id: ${{ secrets.AWS_ACCESS_KEY_ID }}
           aws-secret-access-key: ${{ secrets.AWS_SECRET_ACCESS_KEY }}
->>>>>>> 9b989210
           aws-region: ${{ vars.AWS_REGION }}
 
       - name: Checkout
