# Project: devRate

## Dependencies

### 1. Spring Boot Starter Web
- **Description:** Spring Boot Starter Web is a fundamental dependency for developing web applications using the Spring 
Framework. It includes everything needed to set up a basic web application, handling HTTP requests, and providing 
essential web-related functionalities.
- **Artifact ID:** spring-boot-starter-web
- **Group ID:** org.springframework.boot

### 2. Spring Boot Starter Data JPA
- **Description:** Spring Boot Starter Data JPA is a powerful dependency for simplifying the implementation of JPA-based 
repositories in Spring applications. It seamlessly integrates Spring Data JPA with Hibernate, providing easy and 
efficient data access through Java Persistence API (JPA).
- **Artifact ID:** spring-boot-starter-data-jpa
- **Group ID:** org.springframework.boot

### 3. Spring Boot Starter Test
- **Description:** Spring Boot Starter Test is a testing-centric dependency for Spring Boot applications. It includes 
essential testing frameworks like JUnit, Hamcrest, and Mockito, making it easy to write and execute tests for Spring Boot 
project.
- **Artifact ID:** spring-boot-starter-test
- **Group ID:** org.springframework.boot
- **Scope:** Test

### 4. PostgreSQL JDBC Driver
- **Description:** PostgreSQL JDBC Driver is an essential component for connecting your Java application to a PostgreSQL
database. It provides the necessary functionality to establish a connection, send queries, and retrieve results from the
PostgreSQL database.
- **Artifact ID:** postgresql
- **Group ID:** org.postgresql
- **Scope:** runtime
- **Version:** 42.7.1

### 5. Project Lombok
- **Description:** Lombok is a Java library that helps reduce boilerplate code by providing annotations to automatically 
generate common code constructs such as getters, setters, constructors, and more. It enhances code readability and 
conciseness.
- **Artifact ID:** lombok
- **Group ID:** org.projectlombok
- **Scope:** provided
- **Links:** https://www.baeldung.com/intro-to-project-lombok

### 6. H2 Database
- **Description:** H2 is an open-source lightweight Java database. This database should be used exclusively for running
automated tests, ensuring that our tests are fast, reliable, and do not interfere with production or development
databases. Mainly, H2 database can be configured to run as in memory database, which means that data will not
persist on the disk. Because of embedded database it is not used for production development, but mostly used for
development and testing.
- **Artifact ID:** h2
- **Group ID:** com.h2database
- **Scope:** test
- **Links:** https://www.h2database.com/html/main.html : https://www.baeldung.com/spring-boot-h2-database

### 7. SpringDoc OpenApi
- **Description:** Springdoc-openapi java library helps to automate the generation of API documentation using 
spring boot projects.Springdoc-openapi works by examining an application at runtime to infer API semantics based 
on spring configurations, class structure and various annotations. Automatically generates documentation in JSON/YAML 
and HTML format APIs. This documentation can be completed by comments using swagger-api annotations.
- **Artifact ID:** springdoc-openapi-starter-webmvc-ui
- **Group ID:** org.springdoc
- **Version:** 2.3.0
- **URL:** https://springdoc.org
- **Getting Started:** The Swagger UI page is available at `http://server:port/swagger-ui/index.html and`
the OpenAPI description is available at the following url for json format: `http://server:port/v3/api-docs`
    - Server: The server name or IP
    - Port: The server port

### 7. MapStruct
- **Description:** MapStruct is a Java-based code generation library that simplifies the process of mapping between 
Java bean types. It is particularly useful when working with complex domain models or when converting between 
different layers of an application, such as DTOs and entity classes.
- **Artifact ID:** mapstruct
- **Group ID:** org.mapstruct
- **Version:** 1.5.5.Final
- **Scope:** Provided
- **Reference guide and usage guidelines:** https://mapstruct.org/documentation/reference-guide/

### Liquibase

- **Description:** [Liquibase](https://www.liquibase.org/) is an open-source database-independent library for tracking,
- managing, and applying database schema changes. It provides a flexible and extensible framework for versioning your
- database schema and applying changes in a consistent and automated manner.


- **Artifact ID:** liquibase-core
- **Group ID:** org.liquibase

**<span style="color: lightseagreen">Configuration</span>**

1. **Configure Spring Boot Application Properties**

   Open your application.properties or application.yml file and add the Liquibase configuration:
    
   *spring.liquibase.change-log=classpath:/db/changelog/db.changelog-master.yaml*

2. **Create Liquibase Changelog File**

   Create a db/changelog directory in src/main/resources and add a db.changelog-master.yaml file:

You can now start adding your Liquibase change sets.

**<span style="color: lightseagreen">Best practices for managing database evolution</span>**

1. **Project Structure:**
   
    Create a well-organized project structure that includes directories for changelog files, configurations, 
and additional resources.

2. **One Changelog per Change Set:**

   Organize your changes into small, atomic change sets. Each change set should represent a single logical change 
to the database schema. This makes it easier to understand and manage changes.

3. **Use Clear and Descriptive ChangeSet IDs:**

   Choose meaningful IDs for your change sets to make it easier to identify them. 
Use a consistent naming convention that includes information about the change.

4. **Use Comment Tags:**

   Include comment tags in your changelog files to provide additional context for each change.
This can be helpful for understanding the purpose behind it.

5. **Documentation:**

   Document each changelog file and change set with details on the purpose of the changes, any special considerations, 
and potential rollback strategies.

### Spring Boot Actuator
- **Description:** Spring Boot Actuator provides production-ready features to help you monitor and manage your application. 
It exposes various endpoints for health checks, metrics, and other operational insights.
- **Artifact ID:** spring-boot-starter-actuator
- **Group ID:** org.springframework.boot
- **Links:** [Spring Boot Actuator Documentation](https://docs.spring.io/spring-boot/docs/current/reference/html/production-ready-features.html)

<<<<<<< HEAD
## Code style check

Checkstyle is a tool used to help ensure that Java code adheres to a coding standard. It automates
the process of checking Java code, which is maintaining code quality and readability. Project uses
Checkstyle to enforce coding standards.

### Prerequisites

Before setting up Checkstyle, the following software need to be installed, each serving a specific
purpose:

- **IntelliJ IDEA:** for integrating and visualizing coding standard violations directly in the code
  editor
- **Maven:** maven enables the execution of Checkstyle checks either as a standalone goal or as part
  of the build process, ensuring continuous code quality monitoring

### Style Configurations

The project uses - **Google Java Style**.

The Google Java Style Guide to familiarize yourself with the rules can be found at the following
link: https://google.github.io/styleguide/javaguide.html.

### Dependencies and maven plugin

- **Maven plugin:**
    - **Description:** Checkstyle is a tool for checking Java source code for compliance with a
      coding standard or set of rules. It helps maintain code consistency and quality
    - **Artifact ID:** maven-checkstyle-plugin
    - **Group ID:** org.apache.maven.plugins
    - **Version:** 3.3.1
    - **Configuration:**
        - **Execution phase:** validate
        - **Goal:** check
        - **Config location:** src/main/resources/checkstyle/java-google-style.xml
- **Dependencies:**
    - **Artifact ID:** checkstyle
    - **Group ID:** com.puppycrawl.tools
    - **Version:** 10.12.7
    - **Reference guide:** https://checkstyle.sourceforge.io/index.html

### Adding Checkstyle

- **Pull сonfiguration from devrate-service repository (this step is done only once for the initial
  setup of the Checkstyle):**
  Ensure that you have pulled the latest versions of all configuration files (pom.xml), including
  Checkstyle, from the devrate-service repository. This will ensure consistency in Checkstyle
  settings across the entire team

- **Review Checkstyle Configuration:**
  Familiarize yourself with the Checkstyle configuration file (file java-google-style.xml, see
  config
  location from the previous point) to understand the standards and coding rules being applied. This
  will help you better comprehend which aspects of your code will be checked

### Running Checkstyle

Run Checkstyle using the following command in the terminal:

- mvn checkstyle:check (or mvn validate)

In case of any style check errors, the program build will fail with the message 'Failed during
checkstyle execution', than it generates a report listing all violations of the predefined coding
standards in code.

### Checkstyle-report

- Name file report: checkstyle-report.xml
- Location: \target\checkstyle-reports\checkstyle-report.xml

Here's how to interpret the report:

#### Report Structure

- File Name: Indicates the file where the issue was found

- Error: Each error includes the line number, column number, severity, message, and the rule
  violated

- Severity Levels:
    - Error: A serious violation of the coding standard that must be addressed
    - Warning: Indicates a less critical issue that should be fixed to improve code quality
    - Info: Provides information that may be useful but does not necessarily require action

#### Example:

In the example report, we have an error in the file OrderService.java:

- File: OrderService.java
- Line: 29
- Column: 29
- Severity: error
- Message: "Member name 'OrderMapper' must match pattern '^[a-z][a-z0-9][a-zA-Z0-9]*$'."
- Rule Violated: MemberNameCheck

This indicates that the naming convention for a member variable named 'OrderMapper' does not
follow the defined pattern. The member names should start with a lowercase letter followed by a
combination of letters and digits.

#### Addressing issues:

To resolve issues reported by Checkstyle:

- Locate the issue: use the file name, line, and column information to find the exact location of
  the issue in your code
- Understand the rule: refer to the Checkstyle documentation (see Style Configurations in this
  documentation) for more information about the specific rule violated
- Fix the issue: modify your code to comply with the coding standard
- Re-run checkstyle: after making changes, re-run Checkstyle to ensure that all issues have been
  resolved

### Integrating checkStyle with IntelliJ IDEA (recommendation)

CheckStyle's integration with IntelliJ IDEA is essential to maintaining Google standards for Java
development. To integrate Google CheckStyle into IntelliJ IDEA, you need to perform the following
configuration steps:

1. Import Google Java Style in IntelliJ IDEA:

- Download the Google Style scheme from the Google repository.
  You need to download the following file to your local
  PC: https://github.com/google/styleguide/blob/gh-pages/intellij-java-google-style.xml

- Open IntelliJ IDEA > navigate to File > Settings > Editor > Code Style, select 'Java', click on
  the three dots icon, choose 'Import Scheme', and select the downloaded style file (from the
  previous point)

- Set GoogleStyle in the Scheme drop-down list

2. Install Checkstyle-IDEA Plugin:

- Navigate to File > Settings > Plugins
- Search for 'Checkstyle-IDEA' and install the plugin

### Tips for Code Compliance

- Always run Checkstyle before committing your code to ensure it meets our coding standards.

=======
### Dockerfile. Нow to build and run the container
**1. Build the Docker image:**
- Open a terminal.
- Enter: "docker build -t [enter tag-name for your Container] ."
  (For example: "docker build -t devrate-container .")

**2. Running the Container:**
- docker run -p [free port local PC]:[free port in Container] [enter tag-name for your Container]
  (For example: "docker run -p 8087:8088 devrate-container")

**3. Stopping the Container**
- Open a terminal.
- docker stop $(docker ps -a -q --filter ancestor=[enter tag-name for your Container])
  (For example: "docker stop $(docker ps -a -q --filter ancestor=devrate-container)")
## Project Information

### Profiles

Spring profiles are a feature in the Spring Framework that allows developers to define and group beans 
and configuration settings based on different runtime environments or application states. 
This enables the application to behave differently under different conditions, such as development, testing, 
production, etc. Spring profiles provide a way to manage configuration and bean definitions for specific scenarios.

Profiles in this project help manage different configurations for various environments. 
By default, the project uses the 'default' and the 'local' profiles.

#### Available Profiles

1. Default Profile:
Common configuration.
2. Local Profile ('local'):
Configuration suitable for local development.
3. Development Profile ('dev'):
Additional configurations for the development environment.

#### Switching Profiles

To switch between profiles, you can use the spring.profiles.active property. 
For example, to run the application locally:
spring.profiles.active=local

Or you can use maven command line:
mvn spring-boot:run -Dspring-boot.run.profiles=dev

#### Local profile environment variables

1. PostgreSQL settings: 
- **PG_HOST** - Host. Default value: 'localhost'
- **PG_PORT** - Port number. Default value: '5432'
- **PG_DATABASE** - Database name. Default value: 'devrate'
- **PG_USERNAME** - User name. Default value: 'devrate'
- **PG_PASSWORD** - Password. Default value: 'devrate'
- **PG_SCHEMA** - Schema name. Default value: 'devrate'

#### Dev profile environment variables

1. PostgreSQL settings: 
- **PG_HOST** - Host
- **PG_PORT** - Port number
- **PG_DATABASE** - Database name
- **PG_USERNAME** - User name
- **PG_PASSWORD** - Password
- **PG_SCHEMA** - Schema name
>>>>>>> a897a82f

## Project Information

- **Group ID:** com.ratifire
- **Artifact ID:** devRate
- **Version:** 0.0.1-SNAPSHOT
- **Java Version:** 21<|MERGE_RESOLUTION|>--- conflicted
+++ resolved
@@ -135,7 +135,70 @@
 - **Group ID:** org.springframework.boot
 - **Links:** [Spring Boot Actuator Documentation](https://docs.spring.io/spring-boot/docs/current/reference/html/production-ready-features.html)
 
-<<<<<<< HEAD
+### Dockerfile. Нow to build and run the container
+**1. Build the Docker image:**
+- Open a terminal.
+- Enter: "docker build -t [enter tag-name for your Container] ."
+  (For example: "docker build -t devrate-container .")
+
+**2. Running the Container:**
+- docker run -p [free port local PC]:[free port in Container] [enter tag-name for your Container]
+  (For example: "docker run -p 8087:8088 devrate-container")
+
+**3. Stopping the Container**
+- Open a terminal.
+- docker stop $(docker ps -a -q --filter ancestor=[enter tag-name for your Container])
+  (For example: "docker stop $(docker ps -a -q --filter ancestor=devrate-container)")
+## Project Information
+
+### Profiles
+
+Spring profiles are a feature in the Spring Framework that allows developers to define and group beans 
+and configuration settings based on different runtime environments or application states. 
+This enables the application to behave differently under different conditions, such as development, testing, 
+production, etc. Spring profiles provide a way to manage configuration and bean definitions for specific scenarios.
+
+Profiles in this project help manage different configurations for various environments. 
+By default, the project uses the 'default' and the 'local' profiles.
+
+#### Available Profiles
+
+1. Default Profile:
+Common configuration.
+2. Local Profile ('local'):
+Configuration suitable for local development.
+3. Development Profile ('dev'):
+Additional configurations for the development environment.
+
+#### Switching Profiles
+
+To switch between profiles, you can use the spring.profiles.active property. 
+For example, to run the application locally:
+spring.profiles.active=local
+
+Or you can use maven command line:
+mvn spring-boot:run -Dspring-boot.run.profiles=dev
+
+#### Local profile environment variables
+
+1. PostgreSQL settings: 
+- **PG_HOST** - Host. Default value: 'localhost'
+- **PG_PORT** - Port number. Default value: '5432'
+- **PG_DATABASE** - Database name. Default value: 'devrate'
+- **PG_USERNAME** - User name. Default value: 'devrate'
+- **PG_PASSWORD** - Password. Default value: 'devrate'
+- **PG_SCHEMA** - Schema name. Default value: 'devrate'
+
+#### Dev profile environment variables
+
+1. PostgreSQL settings: 
+- **PG_HOST** - Host
+- **PG_PORT** - Port number
+- **PG_DATABASE** - Database name
+- **PG_USERNAME** - User name
+- **PG_PASSWORD** - Password
+- **PG_SCHEMA** - Schema name
+
 ## Code style check
 
 Checkstyle is a tool used to help ensure that Java code adheres to a coding standard. It automates
@@ -274,71 +337,6 @@
 
 - Always run Checkstyle before committing your code to ensure it meets our coding standards.
 
-=======
-### Dockerfile. Нow to build and run the container
-**1. Build the Docker image:**
-- Open a terminal.
-- Enter: "docker build -t [enter tag-name for your Container] ."
-  (For example: "docker build -t devrate-container .")
-
-**2. Running the Container:**
-- docker run -p [free port local PC]:[free port in Container] [enter tag-name for your Container]
-  (For example: "docker run -p 8087:8088 devrate-container")
-
-**3. Stopping the Container**
-- Open a terminal.
-- docker stop $(docker ps -a -q --filter ancestor=[enter tag-name for your Container])
-  (For example: "docker stop $(docker ps -a -q --filter ancestor=devrate-container)")
-## Project Information
-
-### Profiles
-
-Spring profiles are a feature in the Spring Framework that allows developers to define and group beans 
-and configuration settings based on different runtime environments or application states. 
-This enables the application to behave differently under different conditions, such as development, testing, 
-production, etc. Spring profiles provide a way to manage configuration and bean definitions for specific scenarios.
-
-Profiles in this project help manage different configurations for various environments. 
-By default, the project uses the 'default' and the 'local' profiles.
-
-#### Available Profiles
-
-1. Default Profile:
-Common configuration.
-2. Local Profile ('local'):
-Configuration suitable for local development.
-3. Development Profile ('dev'):
-Additional configurations for the development environment.
-
-#### Switching Profiles
-
-To switch between profiles, you can use the spring.profiles.active property. 
-For example, to run the application locally:
-spring.profiles.active=local
-
-Or you can use maven command line:
-mvn spring-boot:run -Dspring-boot.run.profiles=dev
-
-#### Local profile environment variables
-
-1. PostgreSQL settings: 
-- **PG_HOST** - Host. Default value: 'localhost'
-- **PG_PORT** - Port number. Default value: '5432'
-- **PG_DATABASE** - Database name. Default value: 'devrate'
-- **PG_USERNAME** - User name. Default value: 'devrate'
-- **PG_PASSWORD** - Password. Default value: 'devrate'
-- **PG_SCHEMA** - Schema name. Default value: 'devrate'
-
-#### Dev profile environment variables
-
-1. PostgreSQL settings: 
-- **PG_HOST** - Host
-- **PG_PORT** - Port number
-- **PG_DATABASE** - Database name
-- **PG_USERNAME** - User name
-- **PG_PASSWORD** - Password
-- **PG_SCHEMA** - Schema name
->>>>>>> a897a82f
 
 ## Project Information
 
