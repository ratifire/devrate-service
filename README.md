# Project: devRate

## Dependencies

### 1. Spring Boot Starter Web
- **Description:** Spring Boot Starter Web is a fundamental dependency for developing web applications using the Spring 
Framework. It includes everything needed to set up a basic web application, handling HTTP requests, and providing 
essential web-related functionalities.
- **Artifact ID:** spring-boot-starter-web
- **Group ID:** org.springframework.boot

### 2. Spring Boot Starter Data JPA
- **Description:** Spring Boot Starter Data JPA is a powerful dependency for simplifying the implementation of JPA-based 
repositories in Spring applications. It seamlessly integrates Spring Data JPA with Hibernate, providing easy and 
efficient data access through Java Persistence API (JPA).
- **Artifact ID:** spring-boot-starter-data-jpa
- **Group ID:** org.springframework.boot

### 3. Spring Boot Starter Test
- **Description:** Spring Boot Starter Test is a testing-centric dependency for Spring Boot applications. It includes 
essential testing frameworks like JUnit, Hamcrest, and Mockito, making it easy to write and execute tests for Spring Boot 
project.
- **Artifact ID:** spring-boot-starter-test
- **Group ID:** org.springframework.boot
- **Scope:** Test

### 4. PostgreSQL JDBC Driver
- **Description:** PostgreSQL JDBC Driver is an essential component for connecting your Java application to a PostgreSQL
database. It provides the necessary functionality to establish a connection, send queries, and retrieve results from the
PostgreSQL database.
- **Artifact ID:** postgresql
- **Group ID:** org.postgresql
- **Version:** 42.7.1

### 5. Project Lombok
- **Description:** Lombok is a Java library that helps reduce boilerplate code by providing annotations to automatically 
generate common code constructs such as getters, setters, constructors, and more. It enhances code readability and 
conciseness.
- **Artifact ID:** lombok
- **Group ID:** org.projectlombok
- **Version:** 1.18.30
- **Scope:** Provided

<<<<<<< HEAD
### 8. Liquibase

- **Description:** [Liquibase](https://www.liquibase.org/) is an open-source database-independent library for tracking,
- managing, and applying database schema changes. It provides a flexible and extensible framework for versioning your
- database schema and applying changes in a consistent and automated manner.


- **Artifact ID:** liquibase-core
- **Group ID:** org.liquibase

**<span style="color: lightseagreen">Configuration</span>**

1. **Configure Spring Boot Application Properties**

   Open your application.properties or application.yml file and add the Liquibase configuration:
    
   *spring.liquibase.change-log=classpath:/db/changelog/db.changelog-master.yaml*

2. **Create Liquibase Changelog File**

   Create a db/changelog directory in src/main/resources and add a db.changelog-master.yaml file:

You can now start adding your Liquibase change sets.

**<span style="color: lightseagreen">Best practices for managing database evolution</span>**

1. **Project Structure:**
   
    Create a well-organized project structure that includes directories for changelog files, configurations, 
and additional resources.

2. **One Changelog per Change Set:**

   Organize your changes into small, atomic change sets. Each change set should represent a single logical change 
to the database schema. This makes it easier to understand and manage changes.

3. **Use Clear and Descriptive ChangeSet IDs:**

   Choose meaningful IDs for your change sets to make it easier to identify them. 
Use a consistent naming convention that includes information about the change.

4. **Use Comment Tags:**

   Include comment tags in your changelog files to provide additional context for each change.
This can be helpful for understanding the purpose behind it.

5. **Documentation:**

   Document each changelog file and change set with details on the purpose of the changes, any special considerations, 
and potential rollback strategies.
=======
### 6. SpringDoc OpenApi
- **Description:** Springdoc-openapi java library helps to automate the generation of API documentation using 
spring boot projects.Springdoc-openapi works by examining an application at runtime to infer API semantics based 
on spring configurations, class structure and various annotations. Automatically generates documentation in JSON/YAML 
and HTML format APIs. This documentation can be completed by comments using swagger-api annotations.
- **Artifact ID:** springdoc-openapi-starter-webmvc-ui
- **Group ID:** org.springdoc
- **Version:** 2.3.0
- **URL:** https://springdoc.org
- **Getting Started:** The Swagger UI page is available at `http://server:port/swagger-ui/index.html and`
the OpenAPI description is available at the following url for json format: `http://server:port/v3/api-docs`
    - Server: The server name or IP
    - Port: The server port

### 7. MapStruct
- **Description:** MapStruct is a Java-based code generation library that simplifies the process of mapping between 
Java bean types. It is particularly useful when working with complex domain models or when converting between 
different layers of an application, such as DTOs and entity classes.
- **Artifact ID:** mapstruct
- **Group ID:** org.mapstruct
- **Version:** 1.5.5.Final
- **Scope:** Provided
- **Reference guide and usage guidelines:** https://mapstruct.org/documentation/reference-guide/
>>>>>>> a1c9482a

## Project Information

- **Group ID:** com.ratifire
- **Artifact ID:** devRate
- **Version:** 0.0.1-SNAPSHOT
- **Java Version:** 21<|MERGE_RESOLUTION|>--- conflicted
+++ resolved
@@ -41,7 +41,30 @@
 - **Version:** 1.18.30
 - **Scope:** Provided
 
-<<<<<<< HEAD
+### 6. SpringDoc OpenApi
+- **Description:** Springdoc-openapi java library helps to automate the generation of API documentation using 
+spring boot projects.Springdoc-openapi works by examining an application at runtime to infer API semantics based 
+on spring configurations, class structure and various annotations. Automatically generates documentation in JSON/YAML 
+and HTML format APIs. This documentation can be completed by comments using swagger-api annotations.
+- **Artifact ID:** springdoc-openapi-starter-webmvc-ui
+- **Group ID:** org.springdoc
+- **Version:** 2.3.0
+- **URL:** https://springdoc.org
+- **Getting Started:** The Swagger UI page is available at `http://server:port/swagger-ui/index.html and`
+the OpenAPI description is available at the following url for json format: `http://server:port/v3/api-docs`
+    - Server: The server name or IP
+    - Port: The server port
+
+### 7. MapStruct
+- **Description:** MapStruct is a Java-based code generation library that simplifies the process of mapping between 
+Java bean types. It is particularly useful when working with complex domain models or when converting between 
+different layers of an application, such as DTOs and entity classes.
+- **Artifact ID:** mapstruct
+- **Group ID:** org.mapstruct
+- **Version:** 1.5.5.Final
+- **Scope:** Provided
+- **Reference guide and usage guidelines:** https://mapstruct.org/documentation/reference-guide/
+
 ### 8. Liquibase
 
 - **Description:** [Liquibase](https://www.liquibase.org/) is an open-source database-independent library for tracking,
@@ -92,31 +115,6 @@
 
    Document each changelog file and change set with details on the purpose of the changes, any special considerations, 
 and potential rollback strategies.
-=======
-### 6. SpringDoc OpenApi
-- **Description:** Springdoc-openapi java library helps to automate the generation of API documentation using 
-spring boot projects.Springdoc-openapi works by examining an application at runtime to infer API semantics based 
-on spring configurations, class structure and various annotations. Automatically generates documentation in JSON/YAML 
-and HTML format APIs. This documentation can be completed by comments using swagger-api annotations.
-- **Artifact ID:** springdoc-openapi-starter-webmvc-ui
-- **Group ID:** org.springdoc
-- **Version:** 2.3.0
-- **URL:** https://springdoc.org
-- **Getting Started:** The Swagger UI page is available at `http://server:port/swagger-ui/index.html and`
-the OpenAPI description is available at the following url for json format: `http://server:port/v3/api-docs`
-    - Server: The server name or IP
-    - Port: The server port
-
-### 7. MapStruct
-- **Description:** MapStruct is a Java-based code generation library that simplifies the process of mapping between 
-Java bean types. It is particularly useful when working with complex domain models or when converting between 
-different layers of an application, such as DTOs and entity classes.
-- **Artifact ID:** mapstruct
-- **Group ID:** org.mapstruct
-- **Version:** 1.5.5.Final
-- **Scope:** Provided
-- **Reference guide and usage guidelines:** https://mapstruct.org/documentation/reference-guide/
->>>>>>> a1c9482a
 
 ## Project Information
 
