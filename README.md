--- conflicted
+++ resolved
@@ -128,7 +128,13 @@
    Document each changelog file and change set with details on the purpose of the changes, any special considerations, 
 and potential rollback strategies.
 
-<<<<<<< HEAD
+### Spring Boot Actuator
+- **Description:** Spring Boot Actuator provides production-ready features to help you monitor and manage your application. 
+It exposes various endpoints for health checks, metrics, and other operational insights.
+- **Artifact ID:** spring-boot-starter-actuator
+- **Group ID:** org.springframework.boot
+- **Links:** [Spring Boot Actuator Documentation](https://docs.spring.io/spring-boot/docs/current/reference/html/production-ready-features.html)
+
 ### Profiles
 
 Spring profiles are a feature in the Spring Framework that allows developers to define and group beans 
@@ -176,14 +182,6 @@
 - **PG_USERNAME** - User name
 - **PG_PASSWORD** - Password
 - **PG_SCHEMA** - Schema name
-=======
-### Spring Boot Actuator
-- **Description:** Spring Boot Actuator provides production-ready features to help you monitor and manage your application. 
-It exposes various endpoints for health checks, metrics, and other operational insights.
-- **Artifact ID:** spring-boot-starter-actuator
-- **Group ID:** org.springframework.boot
-- **Links:** [Spring Boot Actuator Documentation](https://docs.spring.io/spring-boot/docs/current/reference/html/production-ready-features.html)
->>>>>>> e7ae1693
 
 ## Project Information
 
