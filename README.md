--- conflicted
+++ resolved
@@ -128,7 +128,13 @@
    Document each changelog file and change set with details on the purpose of the changes, any special considerations, 
 and potential rollback strategies.
 
-<<<<<<< HEAD
+### Spring Boot Actuator
+- **Description:** Spring Boot Actuator provides production-ready features to help you monitor and manage your application. 
+It exposes various endpoints for health checks, metrics, and other operational insights.
+- **Artifact ID:** spring-boot-starter-actuator
+- **Group ID:** org.springframework.boot
+- **Links:** [Spring Boot Actuator Documentation](https://docs.spring.io/spring-boot/docs/current/reference/html/production-ready-features.html)
+
 ### Dockerfile. Нow to build and run the container
 **1. Build the Docker image:**
 - Open a terminal.
@@ -144,14 +150,6 @@
 - docker stop $(docker ps -a -q --filter ancestor=[enter tag-name for your Container])
   (For example: "docker stop $(docker ps -a -q --filter ancestor=devrate-container)")
 ## Project Information
-=======
-### Spring Boot Actuator
-- **Description:** Spring Boot Actuator provides production-ready features to help you monitor and manage your application. 
-It exposes various endpoints for health checks, metrics, and other operational insights.
-- **Artifact ID:** spring-boot-starter-actuator
-- **Group ID:** org.springframework.boot
-- **Links:** [Spring Boot Actuator Documentation](https://docs.spring.io/spring-boot/docs/current/reference/html/production-ready-features.html)
->>>>>>> e7ae1693
 
 ## Project Information
 
