# Project: devRate

## Dependencies

### 1. Spring Boot Starter Web
- **Description:** Spring Boot Starter Web is a fundamental dependency for developing web applications using the Spring 
Framework. It includes everything needed to set up a basic web application, handling HTTP requests, and providing 
essential web-related functionalities.
- **Artifact ID:** spring-boot-starter-web
- **Group ID:** org.springframework.boot

### 2. Spring Boot Starter Data JPA
- **Description:** Spring Boot Starter Data JPA is a powerful dependency for simplifying the implementation of JPA-based 
repositories in Spring applications. It seamlessly integrates Spring Data JPA with Hibernate, providing easy and 
efficient data access through Java Persistence API (JPA).
- **Artifact ID:** spring-boot-starter-data-jpa
- **Group ID:** org.springframework.boot

### 3. Spring Boot Starter Test
- **Description:** Spring Boot Starter Test is a testing-centric dependency for Spring Boot applications. It includes 
essential testing frameworks like JUnit, Hamcrest, and Mockito, making it easy to write and execute tests for Spring Boot 
project.
- **Artifact ID:** spring-boot-starter-test
- **Group ID:** org.springframework.boot
- **Scope:** Test

### 4. PostgreSQL JDBC Driver
- **Description:** PostgreSQL JDBC Driver is an essential component for connecting your Java application to a PostgreSQL
database. It provides the necessary functionality to establish a connection, send queries, and retrieve results from the
PostgreSQL database.
- **Artifact ID:** postgresql
- **Group ID:** org.postgresql
- **Scope:** runtime
- **Version:** 42.7.1

### 5. Project Lombok
- **Description:** Lombok is a Java library that helps reduce boilerplate code by providing annotations to automatically 
generate common code constructs such as getters, setters, constructors, and more. It enhances code readability and 
conciseness.
- **Artifact ID:** lombok
- **Group ID:** org.projectlombok
- **Scope:** provided
- **Links:** https://www.baeldung.com/intro-to-project-lombok

### 6. H2 Database
- **Description:** H2 is an open-source lightweight Java database. This database should be used exclusively for running
automated tests, ensuring that our tests are fast, reliable, and do not interfere with production or development
databases. Mainly, H2 database can be configured to run as in memory database, which means that data will not
persist on the disk. Because of embedded database it is not used for production development, but mostly used for
development and testing.
- **Artifact ID:** h2
- **Group ID:** com.h2database
- **Scope:** test
- **Links:** https://www.h2database.com/html/main.html : https://www.baeldung.com/spring-boot-h2-database

### 7. SpringDoc OpenApi
- **Description:** Springdoc-openapi java library helps to automate the generation of API documentation using 
spring boot projects.Springdoc-openapi works by examining an application at runtime to infer API semantics based 
on spring configurations, class structure and various annotations. Automatically generates documentation in JSON/YAML 
and HTML format APIs. This documentation can be completed by comments using swagger-api annotations.
- **Artifact ID:** springdoc-openapi-starter-webmvc-ui
- **Group ID:** org.springdoc
- **Version:** 2.3.0
- **URL:** https://springdoc.org
- **Getting Started:** The Swagger UI page is available at `http://server:port/swagger-ui/index.html and`
the OpenAPI description is available at the following url for json format: `http://server:port/v3/api-docs`
    - Server: The server name or IP
    - Port: The server port

### 7. MapStruct
- **Description:** MapStruct is a Java-based code generation library that simplifies the process of mapping between 
Java bean types. It is particularly useful when working with complex domain models or when converting between 
different layers of an application, such as DTOs and entity classes.
- **Artifact ID:** mapstruct
- **Group ID:** org.mapstruct
- **Version:** 1.5.5.Final
- **Scope:** Provided
- **Reference guide and usage guidelines:** https://mapstruct.org/documentation/reference-guide/

### Liquibase

- **Description:** [Liquibase](https://www.liquibase.org/) is an open-source database-independent library for tracking,
- managing, and applying database schema changes. It provides a flexible and extensible framework for versioning your
- database schema and applying changes in a consistent and automated manner.


- **Artifact ID:** liquibase-core
- **Group ID:** org.liquibase

**<span style="color: lightseagreen">Configuration</span>**

1. **Configure Spring Boot Application Properties**

   Open your application.properties or application.yml file and add the Liquibase configuration:
    
   *spring.liquibase.change-log=classpath:/db/changelog/db.changelog-master.yaml*

2. **Create Liquibase Changelog File**

   Create a db/changelog directory in src/main/resources and add a db.changelog-master.yaml file:

You can now start adding your Liquibase change sets.

**<span style="color: lightseagreen">Best practices for managing database evolution</span>**

1. **Project Structure:**
   
    Create a well-organized project structure that includes directories for changelog files, configurations, 
and additional resources.

2. **One Changelog per Change Set:**

   Organize your changes into small, atomic change sets. Each change set should represent a single logical change 
to the database schema. This makes it easier to understand and manage changes.

3. **Use Clear and Descriptive ChangeSet IDs:**

   Choose meaningful IDs for your change sets to make it easier to identify them. 
Use a consistent naming convention that includes information about the change.

4. **Use Comment Tags:**

   Include comment tags in your changelog files to provide additional context for each change.
This can be helpful for understanding the purpose behind it.

5. **Documentation:**

   Document each changelog file and change set with details on the purpose of the changes, any special considerations, 
and potential rollback strategies.

### Spring Boot Actuator
- **Description:** Spring Boot Actuator provides production-ready features to help you monitor and manage your application. 
It exposes various endpoints for health checks, metrics, and other operational insights.
- **Artifact ID:** spring-boot-starter-actuator
- **Group ID:** org.springframework.boot
- **Links:** [Spring Boot Actuator Documentation](https://docs.spring.io/spring-boot/docs/current/reference/html/production-ready-features.html)

<<<<<<< HEAD
### Profiles

Spring profiles are a feature in the Spring Framework that allows developers to define and group beans 
and configuration settings based on different runtime environments or application states. 
This enables the application to behave differently under different conditions, such as development, testing, 
production, etc. Spring profiles provide a way to manage configuration and bean definitions for specific scenarios.

Profiles in this project help manage different configurations for various environments. 
By default, the project uses the 'default' and the 'local' profiles.

#### Available Profiles

1. Default Profile:
Common configuration.
2. Local Profile ('local'):
Configuration suitable for local development.
3. Development Profile ('dev'):
Additional configurations for the development environment.

#### Switching Profiles

To switch between profiles, you can use the spring.profiles.active property. 
For example, to run the application locally:
spring.profiles.active=local

Or you can use maven command line:
mvn spring-boot:run -Dspring-boot.run.profiles=dev

#### Local profile environment variables

1. PostgreSQL settings: 
- **PG_HOST** - Host. Default value: 'localhost'
- **PG_PORT** - Port number. Default value: '5432'
- **PG_DATABASE** - Database name. Default value: 'devrate'
- **PG_USERNAME** - User name. Default value: 'devrate'
- **PG_PASSWORD** - Password. Default value: 'devrate'
- **PG_SCHEMA** - Schema name. Default value: 'devrate'

#### Dev profile environment variables

1. PostgreSQL settings: 
- **PG_HOST** - Host
- **PG_PORT** - Port number
- **PG_DATABASE** - Database name
- **PG_USERNAME** - User name
- **PG_PASSWORD** - Password
- **PG_SCHEMA** - Schema name
=======
### Dockerfile. Нow to build and run the container
**1. Build the Docker image:**
- Open a terminal.
- Enter: "docker build -t [enter tag-name for your Container] ."
  (For example: "docker build -t devrate-container .")

**2. Running the Container:**
- docker run -p [free port local PC]:[free port in Container] [enter tag-name for your Container]
  (For example: "docker run -p 8087:8088 devrate-container")

**3. Stopping the Container**
- Open a terminal.
- docker stop $(docker ps -a -q --filter ancestor=[enter tag-name for your Container])
  (For example: "docker stop $(docker ps -a -q --filter ancestor=devrate-container)")
## Project Information
>>>>>>> d3f36064

## Project Information

- **Group ID:** com.ratifire
- **Artifact ID:** devRate
- **Version:** 0.0.1-SNAPSHOT
- **Java Version:** 21<|MERGE_RESOLUTION|>--- conflicted
+++ resolved
@@ -135,7 +135,22 @@
 - **Group ID:** org.springframework.boot
 - **Links:** [Spring Boot Actuator Documentation](https://docs.spring.io/spring-boot/docs/current/reference/html/production-ready-features.html)
 
-<<<<<<< HEAD
+### Dockerfile. Нow to build and run the container
+**1. Build the Docker image:**
+- Open a terminal.
+- Enter: "docker build -t [enter tag-name for your Container] ."
+  (For example: "docker build -t devrate-container .")
+
+**2. Running the Container:**
+- docker run -p [free port local PC]:[free port in Container] [enter tag-name for your Container]
+  (For example: "docker run -p 8087:8088 devrate-container")
+
+**3. Stopping the Container**
+- Open a terminal.
+- docker stop $(docker ps -a -q --filter ancestor=[enter tag-name for your Container])
+  (For example: "docker stop $(docker ps -a -q --filter ancestor=devrate-container)")
+## Project Information
+
 ### Profiles
 
 Spring profiles are a feature in the Spring Framework that allows developers to define and group beans 
@@ -183,23 +198,6 @@
 - **PG_USERNAME** - User name
 - **PG_PASSWORD** - Password
 - **PG_SCHEMA** - Schema name
-=======
-### Dockerfile. Нow to build and run the container
-**1. Build the Docker image:**
-- Open a terminal.
-- Enter: "docker build -t [enter tag-name for your Container] ."
-  (For example: "docker build -t devrate-container .")
-
-**2. Running the Container:**
-- docker run -p [free port local PC]:[free port in Container] [enter tag-name for your Container]
-  (For example: "docker run -p 8087:8088 devrate-container")
-
-**3. Stopping the Container**
-- Open a terminal.
-- docker stop $(docker ps -a -q --filter ancestor=[enter tag-name for your Container])
-  (For example: "docker stop $(docker ps -a -q --filter ancestor=devrate-container)")
-## Project Information
->>>>>>> d3f36064
 
 ## Project Information
 
