<?xml version="1.0" encoding="UTF-8"?>
<project xmlns="http://maven.apache.org/POM/4.0.0"
  xmlns:xsi="http://www.w3.org/2001/XMLSchema-instance"
  xsi:schemaLocation="http://maven.apache.org/POM/4.0.0 https://maven.apache.org/xsd/maven-4.0.0.xsd">
  <modelVersion>4.0.0</modelVersion>
  <parent>
    <groupId>org.springframework.boot</groupId>
    <artifactId>spring-boot-starter-parent</artifactId>
    <version>3.2.1</version>
    <relativePath/> <!-- lookup parent from repository -->
  </parent>
  <groupId>com.ratifire</groupId>
  <artifactId>devRate</artifactId>
  <version>0.0.1-SNAPSHOT</version>
  <name>devRate</name>
  <description>devRate</description>
  <properties>
    <java.version>21</java.version>
    <postgresql.version>42.7.1</postgresql.version>
    <lombok>1.18.30</lombok>
    <maven-compiler-plugin>3.12.1</maven-compiler-plugin>
    <mapstruct.version>1.5.5.Final</mapstruct.version>
    <lombok-mapstruct-binding>0.2.0</lombok-mapstruct-binding>
    <maven-checkstyle-plugin.version>3.3.1</maven-checkstyle-plugin.version>
    <checkstyle.version>10.12.7</checkstyle.version>
    <checkstyle.reports.location>target/checkstyle-reports</checkstyle.reports.location>
    <checkstyle.config.location>src/main/resources/checkstyle</checkstyle.config.location>
  </properties>
  <dependencies>

    <dependency>
      <groupId>org.springframework.boot</groupId>
      <artifactId>spring-boot-starter-web</artifactId>
    </dependency>

    <dependency>
      <groupId>org.springframework.boot</groupId>
      <artifactId>spring-boot-starter-data-jpa</artifactId>
    </dependency>

    <dependency>
      <groupId>org.springframework.boot</groupId>
      <artifactId>spring-boot-starter-test</artifactId>
      <scope>test</scope>
    </dependency>

    <dependency>
      <groupId>org.postgresql</groupId>
      <artifactId>postgresql</artifactId>
      <scope>runtime</scope>
      <version>${postgresql.version}</version>
    </dependency>

    <dependency>
      <groupId>com.h2database</groupId>
      <artifactId>h2</artifactId>
      <scope>test</scope>
    </dependency>

    <dependency>
      <groupId>org.projectlombok</groupId>
      <artifactId>lombok</artifactId>
      <version>${lombok}</version>
      <scope>provided</scope>
    </dependency>

    <dependency>
      <groupId>org.mapstruct</groupId>
      <artifactId>mapstruct</artifactId>
      <version>${mapstruct.version}</version>
      <scope>provided</scope>
    </dependency>

    <dependency>
      <groupId>org.springdoc</groupId>
      <artifactId>springdoc-openapi-starter-webmvc-ui</artifactId>
      <version>2.3.0</version>
    </dependency>

    <dependency>
      <groupId>org.liquibase</groupId>
      <artifactId>liquibase-core</artifactId>
    </dependency>

    <dependency>
      <groupId>org.springframework.boot</groupId>
      <artifactId>spring-boot-starter-actuator</artifactId>
    </dependency>

    <dependency>
      <groupId>org.springframework.boot</groupId>
<<<<<<< HEAD
      <artifactId>spring-boot-starter-mail</artifactId>
      <version>3.2.2</version>
=======
      <artifactId>spring-boot-starter-validation</artifactId>
>>>>>>> c4085b8e
    </dependency>

  </dependencies>

  <build>
    <plugins>
      <plugin>
        <groupId>org.springframework.boot</groupId>
        <artifactId>spring-boot-maven-plugin</artifactId>
      </plugin>
      <plugin>
        <groupId>org.apache.maven.plugins</groupId>
        <artifactId>maven-compiler-plugin</artifactId>
        <version>${maven-compiler-plugin}</version>
        <configuration>
          <annotationProcessorPaths>
            <path>
              <groupId>org.mapstruct</groupId>
              <artifactId>mapstruct-processor</artifactId>
              <version>${mapstruct.version}</version>
            </path>
            <path>
              <groupId>org.projectlombok</groupId>
              <artifactId>lombok</artifactId>
              <version>${lombok}</version>
            </path>
            <path>
              <groupId>org.projectlombok</groupId>
              <artifactId>lombok-mapstruct-binding</artifactId>
              <version>${lombok-mapstruct-binding}</version>
            </path>
          </annotationProcessorPaths>
        </configuration>
      </plugin>
      <plugin>
        <groupId>org.apache.maven.plugins</groupId>
        <artifactId>maven-checkstyle-plugin</artifactId>
        <version>${maven-checkstyle-plugin.version}</version>
        <executions>
          <execution>
            <id>checkstyle</id>
            <phase>validate</phase>
            <goals>
              <goal>check</goal>
            </goals>
          </execution>
        </executions>
        <dependencies>
          <dependency>
            <groupId>com.puppycrawl.tools</groupId>
            <artifactId>checkstyle</artifactId>
            <version>${checkstyle.version}</version>
          </dependency>
        </dependencies>
        <configuration>
          <configLocation>
            ${checkstyle.config.location}/java-google-style.xml
          </configLocation>
          <consoleOutput>true</consoleOutput>
          <failsOnError>true</failsOnError>
          <outputFile>${checkstyle.reports.location}/checkstyle-report.xml</outputFile>
          <includeTestSourceDirectory>true</includeTestSourceDirectory>
        </configuration>
      </plugin>
    </plugins>
  </build>

</project><|MERGE_RESOLUTION|>--- conflicted
+++ resolved
@@ -89,12 +89,13 @@
 
     <dependency>
       <groupId>org.springframework.boot</groupId>
-<<<<<<< HEAD
+      <artifactId>spring-boot-starter-validation</artifactId>
+    </dependency>
+    
+     <dependency>
+      <groupId>org.springframework.boot</groupId>
       <artifactId>spring-boot-starter-mail</artifactId>
       <version>3.2.2</version>
-=======
-      <artifactId>spring-boot-starter-validation</artifactId>
->>>>>>> c4085b8e
     </dependency>
 
   </dependencies>
