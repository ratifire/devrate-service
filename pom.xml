<?xml version="1.0" encoding="UTF-8"?>
<project xmlns="http://maven.apache.org/POM/4.0.0" xmlns:xsi="http://www.w3.org/2001/XMLSchema-instance"
         xsi:schemaLocation="http://maven.apache.org/POM/4.0.0 https://maven.apache.org/xsd/maven-4.0.0.xsd">
    <modelVersion>4.0.0</modelVersion>
    <parent>
        <groupId>org.springframework.boot</groupId>
        <artifactId>spring-boot-starter-parent</artifactId>
        <version>3.2.1</version>
        <relativePath/> <!-- lookup parent from repository -->
    </parent>
    <groupId>com.ratifire</groupId>
    <artifactId>devRate</artifactId>
    <version>0.0.1-SNAPSHOT</version>
    <name>devRate</name>
    <description>devRate</description>
    <properties>
        <java.version>21</java.version>
        <postgresql.version>42.7.1</postgresql.version>
        <lombok>1.18.30</lombok>
        <maven-compiler-plugin>3.12.1</maven-compiler-plugin>
        <mapstruct.version>1.5.5.Final</mapstruct.version>
        <lombok-mapstruct-binding>0.2.0</lombok-mapstruct-binding>
    </properties>
    <dependencies>

        <dependency>
            <groupId>org.springframework.boot</groupId>
            <artifactId>spring-boot-starter-web</artifactId>
        </dependency>

        <dependency>
            <groupId>org.springframework.boot</groupId>
            <artifactId>spring-boot-starter-data-jpa</artifactId>
        </dependency>

        <dependency>
            <groupId>org.springframework.boot</groupId>
            <artifactId>spring-boot-starter-test</artifactId>
            <scope>test</scope>
        </dependency>

        <dependency>
            <groupId>org.postgresql</groupId>
            <artifactId>postgresql</artifactId>
            <scope>runtime</scope>
            <version>${postgresql.version}</version>
        </dependency>

        <dependency>
            <groupId>com.h2database</groupId>
            <artifactId>h2</artifactId>
            <scope>test</scope>
        </dependency>

        <dependency>
            <groupId>org.projectlombok</groupId>
            <artifactId>lombok</artifactId>
            <version>${lombok}</version>
            <scope>provided</scope>
        </dependency>

        <dependency>
            <groupId>org.mapstruct</groupId>
            <artifactId>mapstruct</artifactId>
            <version>${mapstruct.version}</version>
            <scope>provided</scope>
        </dependency>

        <dependency>
            <groupId>org.springdoc</groupId>
            <artifactId>springdoc-openapi-starter-webmvc-ui</artifactId>
            <version>2.3.0</version>
        </dependency>

        <dependency>
<<<<<<< HEAD
            <groupId>org.springframework.boot</groupId>
            <artifactId>spring-boot-starter-actuator</artifactId>
=======
            <groupId>org.liquibase</groupId>
            <artifactId>liquibase-core</artifactId>
>>>>>>> b3a6747d
        </dependency>

    </dependencies>

    <build>
        <plugins>
            <plugin>
                <groupId>org.springframework.boot</groupId>
                <artifactId>spring-boot-maven-plugin</artifactId>
            </plugin>
            <plugin>
                <groupId>org.apache.maven.plugins</groupId>
                <artifactId>maven-compiler-plugin</artifactId>
                <version>${maven-compiler-plugin}</version>
                <configuration>
                    <annotationProcessorPaths>
                        <path>
                            <groupId>org.mapstruct</groupId>
                            <artifactId>mapstruct-processor</artifactId>
                            <version>${mapstruct.version}</version>
                        </path>
                        <path>
                            <groupId>org.projectlombok</groupId>
                            <artifactId>lombok</artifactId>
                            <version>${lombok}</version>
                        </path>
                        <path>
                            <groupId>org.projectlombok</groupId>
                            <artifactId>lombok-mapstruct-binding</artifactId>
                            <version>${lombok-mapstruct-binding}</version>
                        </path>
                    </annotationProcessorPaths>
                </configuration>
            </plugin>
        </plugins>
    </build>

</project><|MERGE_RESOLUTION|>--- conflicted
+++ resolved
@@ -73,13 +73,13 @@
         </dependency>
 
         <dependency>
-<<<<<<< HEAD
+            <groupId>org.liquibase</groupId>
+            <artifactId>liquibase-core</artifactId>
+        </dependency>
+
+        <dependency>
             <groupId>org.springframework.boot</groupId>
             <artifactId>spring-boot-starter-actuator</artifactId>
-=======
-            <groupId>org.liquibase</groupId>
-            <artifactId>liquibase-core</artifactId>
->>>>>>> b3a6747d
         </dependency>
 
     </dependencies>
